#!/bin/bash
#
# This script produces a bibtex file 'smash.bib' including all papers
# referenced in the Smash source code via the doxygen command \iref{}.
#
# It first extracts all bibtex keys from the source and then queries Inspire
# for each of them, in order to get the full bibtex entry.

# make the script callable from anywhere (by changing to script directory)
cd `dirname \`which "$0"\``

# make sure no earlier bib file is present
rm -f smash.bib

# extract all bibtex keys from the source files
for line in `grep -hor '\iref{.*}' ../src | sort -u | sed 's/iref{//; s/}//'`; do
  echo "fetching $line ..."
  # search for bibtex key on Inspire, extract bib entry and append it to bibtex file
  wget -q -O - "http://inspirehep.net/search?p=$line&of=hx" | \
<<<<<<< HEAD
      sed -n "/<pre>/,/<\/pre>/p" | tail -r | tail -n +2 | tail -r | tail -n +2 >> smash.bib
=======
      sed -n "/<pre>/,/<\/pre>/p" | sed '$ d; 1d' >> smash.bib
>>>>>>> 4acfee07
done<|MERGE_RESOLUTION|>--- conflicted
+++ resolved
@@ -17,9 +17,5 @@
   echo "fetching $line ..."
   # search for bibtex key on Inspire, extract bib entry and append it to bibtex file
   wget -q -O - "http://inspirehep.net/search?p=$line&of=hx" | \
-<<<<<<< HEAD
-      sed -n "/<pre>/,/<\/pre>/p" | tail -r | tail -n +2 | tail -r | tail -n +2 >> smash.bib
-=======
       sed -n "/<pre>/,/<\/pre>/p" | sed '$ d; 1d' >> smash.bib
->>>>>>> 4acfee07
 done