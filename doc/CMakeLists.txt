find_program(DOXYGEN doxygen)
if(DOXYGEN)
   execute_process(COMMAND ${DOXYGEN} --version
      OUTPUT_VARIABLE DOXYGEN_VERSION
      OUTPUT_STRIP_TRAILING_WHITESPACE
      )
   if("${DOXYGEN_VERSION}" VERSION_LESS "1.8.4")
      message(WARNING "Doxygen ${DOXYGEN_VERSION} found, but at least 1.8.4 is expected.")
   else()
      message(STATUS "Doxygen ${DOXYGEN_VERSION} found at ${DOXYGEN}")
   endif()
   configure_file(${CMAKE_CURRENT_SOURCE_DIR}/Doxyfile.in
      ${CMAKE_CURRENT_BINARY_DIR}/Doxyfile
      @ONLY
      )

<<<<<<< HEAD
   add_custom_target(dox ${DOXYGEN} ${CMAKE_CURRENT_BINARY_DIR}/Doxyfile
      WORKING_DIRECTORY ${PROJECT_SOURCE_DIR}
=======
   add_custom_target(doc ${DOXYGEN} Doxyfile
      WORKING_DIRECTORY ${CMAKE_CURRENT_BINARY_DIR}
>>>>>>> cd9386e7
      COMMENT "Building Doxygen Code Documentation"
      VERBATIM
      )
else()
   message(STATUS "Doxygen not found.")
endif()<|MERGE_RESOLUTION|>--- conflicted
+++ resolved
@@ -14,13 +14,8 @@
       @ONLY
       )
 
-<<<<<<< HEAD
-   add_custom_target(dox ${DOXYGEN} ${CMAKE_CURRENT_BINARY_DIR}/Doxyfile
+   add_custom_target(doc ${DOXYGEN} ${CMAKE_CURRENT_BINARY_DIR}/Doxyfile
       WORKING_DIRECTORY ${PROJECT_SOURCE_DIR}
-=======
-   add_custom_target(doc ${DOXYGEN} Doxyfile
-      WORKING_DIRECTORY ${CMAKE_CURRENT_BINARY_DIR}
->>>>>>> cd9386e7
       COMMENT "Building Doxygen Code Documentation"
       VERBATIM
       )
