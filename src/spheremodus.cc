--- conflicted
+++ resolved
@@ -63,19 +63,14 @@
     : radius_(modus_config.take({"Sphere", "Radius"})),
       sphere_temperature_(modus_config.take({"Sphere", "Sphere_Temperature"})),
       start_time_(modus_config.take({"Sphere", "Start_Time"})),
-<<<<<<< HEAD
-      init_multipl_(modus_config.take({"Sphere", "Init_Multiplicities"}).
-                                        convert_for(init_multipl_)),
       init_distr_(modus_config.take({"Sphere", "Initial_Condition"},
                                         SphereInitialCondition::ThermalMomenta)) {
-=======
       use_thermal_(modus_config.take({"Sphere", "Use_Thermal_Multiplicities"}, false)),
       mub_(modus_config.take({"Sphere", "Baryon_Chemical_Potential"}, 0.0f)),
       mus_(modus_config.take({"Sphere", "Strange_Chemical_Potential"}, 0.0f)),
       init_multipl_(use_thermal_ ? std::map<PdgCode, int>() :
                     modus_config.take({"Sphere", "Init_Multiplicities"}).
                                         convert_for(init_multipl_)) {
->>>>>>> 79431b1a
 }
 
 /* console output on startup of sphere specific parameters */
