--- conflicted
+++ resolved
@@ -460,21 +460,6 @@
                   evecBasisAB_[1] * QTrx - evecBasisAB_[2] * QTry;
   pstr_com[1] =
       FourVector((PPosB_ - QPos + PNegB_ - QNeg) / sqrt2_, threeMomentum);
-<<<<<<< HEAD
-=======
-  found_mass[0] = false;
-  found_mass[1] = false;
-  for (int i = 0; i < 2; i++) {
-    m_str[i] = pstr_com[i].sqr();
-    m_str[i] = (m_str[i] > 0.) ? std::sqrt(m_str[i]) : 0.;
-    const double threshold = pythia_hadron_->particleData.m0(quarks[i][0]) +
-                             pythia_hadron_->particleData.m0(quarks[i][1]);
-    // string mass must be larger than threshold set by PYTHIA.
-    if (m_str[i] > threshold) {
-      found_mass[i] = true;
-    }
-  }
->>>>>>> 570469c3
 
   const bool found_masses = make_mass_evec_2strings(quarks, pstr_com, m_str,
                                                     evec_str);
@@ -551,26 +536,9 @@
   pstr_com[1] =
       FourVector((PPosB_ - dPPos + PNegB_ - dPNeg) / sqrt2_, threeMomentum);
 
-<<<<<<< HEAD
   const bool found_masses = make_mass_evec_2strings(quarks, pstr_com, m_str,
                                                     evec_str);
   if (!found_masses) {
-=======
-  found_mass[0] = false;
-  found_mass[1] = false;
-  for (int i = 0; i < 2; i++) {
-    m_str[i] = pstr_com[i].sqr();
-    m_str[i] = (m_str[i] > 0.) ? std::sqrt(m_str[i]) : 0.;
-    const double threshold = pythia_hadron_->particleData.m0(quarks[i][0]) +
-                             pythia_hadron_->particleData.m0(quarks[i][1]);
-    // string mass must be larger than threshold set by PYTHIA.
-    if (m_str[i] > threshold) {
-      found_mass[i] = true;
-    }
-  }
-
-  if (!found_mass[0] || !found_mass[1]) {
->>>>>>> 570469c3
     return false;
   }
   const bool flip_string_ends = false;
@@ -769,14 +737,9 @@
 }
 
 int StringProcess::fragment_string(int idq1, int idq2, double mString,
-<<<<<<< HEAD
                                    ThreeVector &evecLong,
                                    const bool flip_string_ends) {
-  pythia_->event.reset();
-=======
-                                   ThreeVector &evecLong) {
   pythia_hadron_->event.reset();
->>>>>>> 570469c3
   // evaluate 3 times total baryon number of the string
   const int bstring = pythia_hadron_->particleData.baryonNumberType(idq1) +
                       pythia_hadron_->particleData.baryonNumberType(idq2);
