--- conflicted
+++ resolved
@@ -666,15 +666,9 @@
   std::vector<int> qcount_bar, qcount_antibar;
   std::vector<int> n_combinations;
   bool no_combinations = true;
-<<<<<<< HEAD
-  for (int i = 1; i < n_q_types + 1; i++) {
-    qcount_bar.push_back(baryon.net_quark_number(i));
-    qcount_antibar.push_back(-antibaryon.net_quark_number(i));
-=======
   for (int i = 0; i < n_q_types; i++) {
     qcount_bar.push_back(baryon.net_quark_number(i + 1));
     qcount_antibar.push_back(-antibaryon.net_quark_number(i + 1));
->>>>>>> e417d435
     const int n_i = qcount_bar[i] * qcount_antibar[i];
     n_combinations.push_back(n_i);
     if (n_i > 0) {
