/*
 *
 *    Copyright (c) 2014
 *      SMASH Team
 *
 *    GNU General Public License (GPLv3 or later)
 *
 */

#include "include/action.h"

#include <assert.h>
#include <sstream>

#include "include/angles.h"
#include "include/constants.h"
#include "include/outputroutines.h"
#include "include/random.h"
#include "include/resonances.h"


namespace Smash {

Action::Action(const ParticleList &in_part, float time_of_execution)
    : incoming_particles_(in_part), time_of_execution_(time_of_execution),
      total_weight_(0.) {}

Action::~Action() {}

float Action::weight() const {
  return total_weight_;
}

void Action::add_process(const ProcessBranch &p) {
  subprocesses_.push_back(p);
  total_weight_ += p.weight();
}

void Action::add_processes(const ProcessBranchList &pv) {
  for (const auto &proc : pv) {
    subprocesses_.push_back(proc);
    total_weight_ += proc.weight();
  }
}

bool Action::is_valid(const Particles &particles) const {
  for (const auto &part : incoming_particles_) {
    if (!particles.has_data(part.id())) {
      return false;
    }
  }
  return true;
}

ParticleList Action::incoming_particles() const {
  ParticleList l;
  for (const auto &part : incoming_particles_) {
    l.emplace_back(part);
  }
  return std::move(l);
}


ParticleList Action::choose_channel() {
  if (total_weight_ < really_small) {
    return ParticleList();
  }
  double random_interaction = Random::canonical();
  float interaction_probability = 0.0;
  /* Loop through all subprocesses and select one by Monte Carlo, based on
   * their weights.  */
  for (const auto &proc : subprocesses_) {
    if (proc.pdg_list().size() < 1
        || proc.pdg_list()[0] == PdgCode::invalid()) {
      continue;
    }
    interaction_probability += proc.weight() / total_weight_;
    if (random_interaction < interaction_probability) {
      return proc.particle_list();
    }
  }
  /* Should never get here. */
  std::stringstream ss;
  ss << "problem in choose_channel: " << subprocesses_.size() << " " <<
         interaction_probability << " " << total_weight_;
  throw std::runtime_error(ss.str());
}


<<<<<<< HEAD
void Action::sample_cms_momenta() {

=======
void Action::sample_cms_momenta(const double cms_energy) {
>>>>>>> 528d5f76
  /* This function only operates on 2-particle final states. */
  assert(outgoing_particles_.size() == 2);

  ParticleData *p1 = &outgoing_particles_[0];
  ParticleData *p2 = &outgoing_particles_[1];

  const ParticleType &t1 = p1->type();
  const ParticleType &t2 = p2->type();

  double mass1 = t1.mass();
  double mass2 = t2.mass();

  const double cms_energy = sqrt_s();

  if (cms_energy < t1.minimum_mass() + t2.minimum_mass()) {
    throw InvalidResonanceFormation("resonance_formation: not enough energy! " +
      std::to_string(cms_energy) + " " + std::to_string(t1.minimum_mass()) +
      " " + std::to_string(t2.minimum_mass()) + " " +
      p1->pdgcode().string() + " " + p2->pdgcode().string());
  }

  /* If one of the particles is a resonance, sample its mass. */
  /* XXX: Other particle assumed stable! */
  if (!t1.is_stable()) {
    mass1 = sample_resonance_mass(t1, t2, cms_energy);
  } else if (!t2.is_stable()) {
    mass2 = sample_resonance_mass(t2, t1, cms_energy);
  }

  double energy1 = (cms_energy * cms_energy + mass1 * mass1 - mass2 * mass2) /
                   (2.0 * cms_energy);
  double momentum_radial = std::sqrt(energy1 * energy1 - mass1 * mass1);
  if (!(momentum_radial > 0.0))
    printf("Warning: radial momenta %g \n", momentum_radial);
  /* XXX: Angles should be sampled from differential cross section
   * of this process. */
  Angles phitheta;
  phitheta.distribute_isotropically();
  if (!(energy1 > mass1)) {
    printf("Particle %s radial momenta %g phi %g cos_theta %g\n",
           t1.pdgcode().string().c_str(), momentum_radial,
           phitheta.phi(), phitheta.costheta());
    printf("Etot: %g m_a: %g m_b %g E_a: %g\n", cms_energy, mass1, mass2,
           energy1);
  }

  p1->set_momentum(FourVector(energy1, phitheta.threevec() * momentum_radial));
  p2->set_momentum(FourVector(cms_energy - energy1,
                              -phitheta.threevec() * momentum_radial));

  printd("p0: %g %g \n", p1->momentum().x0(), p2->momentum().x0());
  printd("p1: %g %g \n", p1->momentum().x1(), p2->momentum().x1());
  printd("p2: %g %g \n", p1->momentum().x2(), p2->momentum().x2());
  printd("p3: %g %g \n", p1->momentum().x3(), p2->momentum().x3());
}


void Action::check_conservation(const size_t &id_process) const {
  /* Check momentum conservation */
  FourVector momentum_difference;
  for (const auto &part : incoming_particles_) {
    momentum_difference += part.momentum();
  }
  for (const auto &p : outgoing_particles_) {
    momentum_difference -= p.momentum();
  }

  /* TODO: throw an exception */
  if (fabs(momentum_difference.x0()) > really_small) {
    printf("Process %zu\n", id_process);
    printf("Warning: E conservation violation %g\n",
           momentum_difference.x0());
  }
  if (fabs(momentum_difference.x1()) > really_small)
    printf("Warning: px conservation violation %g\n",
           momentum_difference.x1());
  if (fabs(momentum_difference.x2()) > really_small)
    printf("Warning: py conservation violation %g\n",
           momentum_difference.x2());
  if (fabs(momentum_difference.x3()) > really_small)
    printf("Warning: pz conservation violation %g\n",
           momentum_difference.x3());

  // TODO: check other conservation laws (baryon number etc)
}

}  // namespace Smash<|MERGE_RESOLUTION|>--- conflicted
+++ resolved
@@ -87,12 +87,7 @@
 }
 
 
-<<<<<<< HEAD
 void Action::sample_cms_momenta() {
-
-=======
-void Action::sample_cms_momenta(const double cms_energy) {
->>>>>>> 528d5f76
   /* This function only operates on 2-particle final states. */
   assert(outgoing_particles_.size() == 2);
 
