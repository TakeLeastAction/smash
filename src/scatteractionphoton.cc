--- conflicted
+++ resolved
@@ -27,7 +27,6 @@
 
   // swap so that pion should be first and there are less cases to be listed
 
-<<<<<<< HEAD
   if (!a.is_pion()) {
     std::swap(a, b);
   }
@@ -40,9 +39,6 @@
     case (pack(pdg::pi_m, pdg::pi_z)):
     case (pack(pdg::pi_z, pdg::pi_m)):
       return ReactionType::pi_z_pi_m_rho_m;
-=======
-namespace smash {
->>>>>>> a4b3195f
 
     case (pack(pdg::pi_p, pdg::rho_z)):
       return ReactionType::pi_p_rho_z_pi_p;
@@ -167,27 +163,7 @@
   const double pcm_in = cm_momentum();
   const double pcm_out = pCM(sqrts, m3, 0.0);
 
-<<<<<<< HEAD
-  // find maximum of differential cross section
-  assert(t1 < t2);
-  double diff_xsection_max = 0.0;
-  const double stepsize = (t2 - t1) / 100.0;
-  for (double t = t1; t < t2; t += stepsize) {
-    diff_xsection_max =
-        std::max(diff_cross_section(t, t2, t1), diff_xsection_max);
-  }
-
-  double t = 0.0;
-  int iteration_number = 0;
-  do {
-    t = Random::uniform(t1, t2);
-    iteration_number++;
-  } while (diff_cross_section(t, t2, t1) <
-               Random::uniform(0., diff_xsection_max) &&
-           iteration_number < 100);
-=======
   const double t = Random::uniform(t1, t2);
->>>>>>> a4b3195f
 
   // TODO(schaefer): this should be moved to kinematics.h and tested
   double costheta =
@@ -438,7 +414,6 @@
   return diff_xsection * to_mb;
 }
 
-<<<<<<< HEAD
 double ScatterActionPhoton::form_factor(double E_photon) {
   double form_factor = 1.0;
   double t_ff = 0.0;
@@ -481,7 +456,4 @@
   form_factor = pow(2.0 * pow(Lambda, 2) / (2.0 * pow(Lambda, 2) - t_ff), 2);
   //return form_factor;
   return 1.0;
-}
-=======
-}  // namespace smash
->>>>>>> a4b3195f
+}