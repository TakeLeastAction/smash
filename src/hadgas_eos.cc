--- conflicted
+++ resolved
@@ -170,32 +170,14 @@
   gsl_vector_free(x_);
 }
 
-<<<<<<< HEAD
 double HadronGasEos::scaled_partial_density_auxiliary(double m_over_T,
                                                       double mu_over_T) {
   double x = mu_over_T - m_over_T;
-  //{
-    // Allow underflow
-  //  DisableFloatTraps guard(FE_DIVBYZERO | FE_INVALID | FE_OVERFLOW);
-=======
-double HadronGasEos::scaled_partial_density(const ParticleType &ptype,
-                                            double beta, double mub,
-                                            double mus) {
-  const double z = ptype.mass() * beta;
-  double x = beta * (ptype.baryon_number() * mub + ptype.strangeness() * mus -
-                     ptype.mass());
-  const unsigned int g = ptype.spin() + 1;
->>>>>>> 84f07e79
   if (x < -500.0) {
     return 0.0;
   }
   x = std::exp(x);
-<<<<<<< HEAD
-  //}
-  // The case of small mass: K_n(z) -> (n-1)!/2 *(2/z)^n, z -> 0
-=======
   // In the case of small masses: K_n(z) -> (n-1)!/2 *(2/z)^n, z -> 0,
->>>>>>> 84f07e79
   // z*z*K_2(z) -> 2
   return (m_over_T < really_small)
          ? 2.0 * x
