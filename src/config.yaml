Logging:
  default: INFO
  #Legacy: ALL
  #Main: ALL
  #Experiment: ALL
  #Box: ALL
  #Collider: ALL
  #Sphere: ALL
  #ParticleType: ALL
  #Action: ALL
  #FindScatter: ALL
  #DecayModes: ALL
  #ScatterAction: ALL

General:
    # Modus decision
    Modus:         Collider

    # temporal grid spacing
    Delta_Time:    0.1

    # end time of simulation
    End_Time:      20.0

    # initial random seed (auto-generated if negative)
    Randomseed:    1

<<<<<<< HEAD
    # elastic cross section, mb (= 0.1 fm^2)
    Sigma:         10.0

    # number of test particles
    Testparticles: 1

    # width of gaussians representing particles, fm
    Gaussian_Sigma: 1.0

=======
>>>>>>> bb018780
    # number of events
    Nevents:       1

Output:

    # how much time before recording measurables
    Output_Interval:  1.0
   
    # output formats
    Oscar_Collisions:
        Enable:             True
        2013_Format:        True
        Print_Start_End:    False
    Oscar_Particlelist:
        Enable:             True
        2013_Format:        True
        Only_Final:         True
    Vtk:
        Enable:             True
    Root:
        Enable:             True
        Write_Collisions:   True
        Write_Particles:    True
        Autosave_Frequency: 1000
    Binary_Collisions:
        Enable:             True
        Print_Start_End:    True
    Binary_Particles:
        Enable:             True
        Only_Final:         False

Collision_Term:
    Decays:        True
    Collisions:    True
   # elastic cross section
    Sigma:         10.0

Potentials:
    Skyrme:
        Skyrme_A: -209.2
        Skyrme_B: 156.4
        Skyrme_Tau: 1.35
    Symmetry:
        S_Pot: 18.0

Modi:
    Box:
        # Cube size
        Length: 10.0

        # initialization temperature
        Temperature: 0.2

        # initial condition
        #
        # 1:  random position box + thermal momenta
        # 2:  random position box + peaked momenta
        #
        Initial_Condition: 1

        # start time of simulation
        Start_Time:    0.0

        Init_Multiplicities:
            221:    100
            111:    200
            2112:   20

    Sphere:
        # Sphere size
        Radius: 5.0
        # Current temperature
        Sphere_Temperature: 0.2
        # start time of simulation
        Start_Time: 0.0
        # Number of particles in Sphere
        Init_Multiplicities:
            221:    100
            111:    200
            2112:   20


    Collider:
        # Definitions for the projectile:
        Projectile:
            Particles: {2212: 29, 2112: 34}  # Copper63
            Automatic: true
            Deformed: false
        # Definitions for the target:
        Target:
            Particles: {2212: 29, 2112: 34}  # Copper63
            Automatic: true
            Deformed: false

        # Collision energy (E_Kin, P_Lab, Sqrtsnn).
        Sqrtsnn: 3.0
        # The representative particles (two PDG IDs) determining the
        # subsystem "NN" in sqrt(s_NN). Let's try neutron-neutron.
        Sqrts_Reps: [2112, 2112]

        # The reference frame in which to do the calculation.
        # (1 = center of velocity, 2 = center of mass, 3 = fixed target)
        Calculation_Frame: 1

        # Specify an impact parameter
        Impact:
            Value: 0.0<|MERGE_RESOLUTION|>--- conflicted
+++ resolved
@@ -25,7 +25,6 @@
     # initial random seed (auto-generated if negative)
     Randomseed:    1
 
-<<<<<<< HEAD
     # elastic cross section, mb (= 0.1 fm^2)
     Sigma:         10.0
 
@@ -35,8 +34,6 @@
     # width of gaussians representing particles, fm
     Gaussian_Sigma: 1.0
 
-=======
->>>>>>> bb018780
     # number of events
     Nevents:       1
 
@@ -44,7 +41,7 @@
 
     # how much time before recording measurables
     Output_Interval:  1.0
-   
+
     # output formats
     Oscar_Collisions:
         Enable:             True
