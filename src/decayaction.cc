/*
 *
 *    Copyright (c) 2014
 *      SMASH Team
 *
 *    GNU General Public License (GPLv3 or later)
 *
 */

#include "include/action.h"

#include "include/angles.h"
#include "include/outputroutines.h"
#include "include/pdgcode.h"
#include "include/resonances.h"

namespace Smash {


DecayAction::DecayAction(const std::vector<int> &in_part,
                         float time_of_execution, int interaction_type)
    : Action (in_part, time_of_execution, interaction_type) {}



/**
 * Kinematics of a 1-to-2 decay process.
 *
 * Given a resonance ID and the PDG codes of decay product particles,
 * sample the momenta and position of the products and add them
 * to the active particles data structure.
 *
 * \param[in,out] particles Particles in the simulation.
 *
 * \return The ID of the first new particle.
 */
void DecayAction::one_to_two(Particles *particles) {
  const ParticleData incoming0 = particles->data(incoming_particles_[0]);
  ParticleData &outgoing0 = outgoing_particles_[0];
  ParticleData &outgoing1 = outgoing_particles_[1];
  const ParticleType &outgoing0_type = outgoing0.type(*particles);
  const ParticleType &outgoing1_type = outgoing1.type(*particles);

  const PdgCode type_a = outgoing0.pdgcode();
  const PdgCode type_b = outgoing1.pdgcode();

  // TODO(weil) This may be checked already when reading in the possible
  // decay channels.
  if (!outgoing0.is_hadron() || !outgoing1.is_hadron()) {
    printf("Warning: decay products A: %s B: %s\n", type_a.string().c_str(),
           type_b.string().c_str());
  }

  double mass_a = outgoing0_type.mass();
  double mass_b = outgoing1_type.mass();
  const double total_energy = incoming0.momentum().x0();

  /* If one of the particles is resonance, sample its mass */
  /* XXX: Other particle assumed stable! */
  if (outgoing0_type.width() > 0) {
    mass_a = sample_resonance_mass(*particles, type_a, type_b, total_energy);
  } else if (outgoing1_type.width() > 0) {
    mass_b = sample_resonance_mass(*particles, type_b, type_a, total_energy);
  }

  /* Sample the momenta */
  sample_cms_momenta(&outgoing0, &outgoing1, total_energy, mass_a, mass_b);

  /* Both decay products begin from the same point */
  outgoing0.set_position(incoming0.position());
  outgoing1.set_position(incoming0.position());
}

/**
 * Kinematics of a 1-to-3 decay process.
 *
 * Given a resonance ID and the PDG codes of decay product particles,
 * sample the momenta and position of the products and add them
 * to the active particles data structure.
 *
 * \param[in,out] particles Particles in the simulation.
 *
 * \return The ID of the first new particle.
 */
void DecayAction::one_to_three(Particles *particles) {
  const ParticleData incoming0 = particles->data(incoming_particles_[0]);
  ParticleData &outgoing0 = outgoing_particles_[0];
  ParticleData &outgoing1 = outgoing_particles_[1];
  ParticleData &outgoing2 = outgoing_particles_[2];
  const ParticleType &outgoing0_type = outgoing0.type(*particles);
  const ParticleType &outgoing1_type = outgoing1.type(*particles);
  const ParticleType &outgoing2_type = outgoing2.type(*particles);

  // TODO(weil) This may be checked already when reading in the possible
  // decay channels.
  if (!outgoing0.is_hadron() || !outgoing1.is_hadron() ||
      !outgoing2.is_hadron()) {
    printf("Warning: decay products A: %s B: %s C: %s\n",
           outgoing0.pdgcode().string().c_str(),
           outgoing1.pdgcode().string().c_str(),
           outgoing2.pdgcode().string().c_str());
  }
  printd("Note: Doing 1->3 decay!\n");

  const FourVector momentum_resonance = incoming0.momentum();
  const double mass_a = outgoing0_type.mass();
  const double mass_b = outgoing1_type.mass();
  const double mass_c = outgoing2_type.mass();
  const double mass_resonance =
      sqrt(momentum_resonance.Dot(momentum_resonance));

  /* mandelstam-s limits for pairs ab and bc */
  const double s_ab_max = (mass_resonance - mass_c) * (mass_resonance - mass_c);
  const double s_ab_min = (mass_a + mass_b) * (mass_a + mass_b);
  const double s_bc_max = (mass_resonance - mass_a) * (mass_resonance - mass_a);
  const double s_bc_min = (mass_b + mass_c) * (mass_b + mass_c);

  printd("s_ab limits: %g %g \n", s_ab_min, s_ab_max);
  printd("s_bc limits: %g %g \n", s_bc_min, s_bc_max);

  /* randomly pick values for s_ab and s_bc
   * until the pair is within the Dalitz plot */
  double dalitz_bc_max = 0.0, dalitz_bc_min = 1.0;
  double s_ab = 0.0, s_bc = 0.5;
  while (s_bc > dalitz_bc_max || s_bc < dalitz_bc_min) {
    s_ab = Random::uniform(s_ab_min, s_ab_max);
    s_bc = Random::uniform(s_bc_min, s_bc_max);
    const double e_b_rest =
        (s_ab - mass_a * mass_a + mass_b * mass_b) / (2 * sqrt(s_ab));
    const double e_c_rest =
        (mass_resonance * mass_resonance - s_ab - mass_c * mass_c) /
        (2 * sqrt(s_ab));
    dalitz_bc_max = (e_b_rest + e_c_rest) * (e_b_rest + e_c_rest) -
                    (sqrt(e_b_rest * e_b_rest - mass_b * mass_b) -
                     sqrt(e_c_rest * e_c_rest - mass_c * mass_c)) *
                        (sqrt(e_b_rest * e_b_rest - mass_b * mass_b) -
                         sqrt(e_c_rest * e_c_rest - mass_c * mass_c));
    dalitz_bc_min = (e_b_rest + e_c_rest) * (e_b_rest + e_c_rest) -
                    (sqrt(e_b_rest * e_b_rest - mass_b * mass_b) +
                     sqrt(e_c_rest * e_c_rest - mass_c * mass_c)) *
                        (sqrt(e_b_rest * e_b_rest - mass_b * mass_b) +
                         sqrt(e_c_rest * e_c_rest - mass_c * mass_c));
  }

  printd("s_ab: %g s_bc: %g min: %g max: %g\n", s_ab, s_bc, dalitz_bc_min,
         dalitz_bc_max);

  /* Compute energy and momentum magnitude */
  const double energy_a =
      (mass_resonance * mass_resonance + mass_a * mass_a - s_bc) /
      (2 * mass_resonance);
  const double energy_c =
      (mass_resonance * mass_resonance + mass_c * mass_c - s_ab) /
      (2 * mass_resonance);
  const double energy_b =
      (s_ab + s_bc - mass_a * mass_a - mass_c * mass_c) / (2 * mass_resonance);
  const double momentum_a = sqrt(energy_a * energy_a - mass_a * mass_a);
  const double momentum_c = sqrt(energy_c * energy_c - mass_c * mass_c);
  const double momentum_b = sqrt(energy_b * energy_b - mass_b * mass_b);

  const double total_energy = momentum_resonance.x0();
  if (fabs(energy_a + energy_b + energy_c - total_energy) > really_small)
    printf("1->3 warning: Ea + Eb + Ec: %g Total E: %g",
           energy_a + energy_b + energy_c, total_energy);
  printd("Calculating the angles...\n");

  /* momentum_a direction is random */
  Angles phitheta;
  phitheta.distribute_isotropically();
  /* This is the angle of the plane of the three decay particles */
<<<<<<< HEAD
  new_particle_a.set_momentum(mass_a, phitheta.threevec() * momentum_a);
=======
  outgoing0.set_momentum(mass_a, momentum_a * phitheta.x(),
                              momentum_a * phitheta.y(),
                              momentum_a * phitheta.z());
>>>>>>> db535fa3

  /* Angle between a and b */
  double theta_ab = acos(
      (energy_a * energy_b - 0.5 * (s_ab - mass_a * mass_a - mass_b * mass_b)) /
      (momentum_a * momentum_b));
  printd("theta_ab: %g Ea: %g Eb: %g sab: %g pa: %g pb: %g\n", theta_ab,
         energy_a, energy_b, s_ab, momentum_a, momentum_b);
  bool phi_has_changed = phitheta.add_to_theta(theta_ab);
<<<<<<< HEAD
  new_particle_b.set_momentum(mass_b, phitheta.threevec() * momentum_b);
=======
  outgoing1.set_momentum(mass_b, momentum_b * phitheta.x(),
                              momentum_b * phitheta.y(),
                              momentum_b * phitheta.z());
>>>>>>> db535fa3

  /* Angle between b and c */
  double theta_bc = acos(
      (energy_b * energy_c - 0.5 * (s_bc - mass_b * mass_b - mass_c * mass_c)) /
      (momentum_b * momentum_c));
  printd("theta_bc: %g Eb: %g Ec: %g sbc: %g pb: %g pc: %g\n", theta_bc,
         energy_b, energy_c, s_bc, momentum_b, momentum_c);
  // pass information on whether phi has changed during the last adding
  // on to add_to_theta:
  phitheta.add_to_theta(theta_bc, phi_has_changed);
<<<<<<< HEAD
  new_particle_c.set_momentum(mass_c, phitheta.threevec() * momentum_c);

  /* Momentum check */
  /* todo: use fourvectors here */
  double energy = new_particle_a.momentum().x0()
    + new_particle_b.momentum().x0() + new_particle_c.momentum().x0();
  double px = new_particle_a.momentum().x1() + new_particle_b.momentum().x1()
    + new_particle_c.momentum().x1();
  double py = new_particle_a.momentum().x2() + new_particle_b.momentum().x2()
    + new_particle_c.momentum().x2();
  double pz = new_particle_a.momentum().x3() + new_particle_b.momentum().x3()
    + new_particle_c.momentum().x3();

  if (fabs(energy - total_energy) > really_small)
    printf("1->3 energy not conserved! Before: %g After: %g\n",
           total_energy, energy);

  if (fabs(px) > really_small || fabs(py) > really_small
      || fabs(pz) > really_small)
    printf("1->3 momentum check failed. Total momentum: %g %g %g\n",
           px, py, pz);
=======
  outgoing2.set_momentum(mass_c, momentum_c * phitheta.x(),
                              momentum_c * phitheta.y(),
                              momentum_c * phitheta.z());

  /* Momentum check */
  double energy = outgoing0.momentum().x0() +
                  outgoing1.momentum().x0() +
                  outgoing2.momentum().x0();
  double px = outgoing0.momentum().x1() + outgoing1.momentum().x1() +
              outgoing2.momentum().x1();
  double py = outgoing0.momentum().x2() + outgoing1.momentum().x2() +
              outgoing2.momentum().x2();
  double pz = outgoing0.momentum().x3() + outgoing1.momentum().x3() +
              outgoing2.momentum().x3();

  if (fabs(energy - total_energy) > really_small) {
    printf("1->3 energy not conserved! Before: %g After: %g\n", total_energy,
           energy);
  }
  if (fabs(px) > really_small || fabs(py) > really_small ||
      fabs(pz) > really_small) {
    printf("1->3 momentum check failed. Total momentum: %g %g %g\n", px, py,
           pz);
  }
>>>>>>> db535fa3

  /* All decay products begin from the same point */
  outgoing0.set_position(incoming0.position());
  outgoing1.set_position(incoming0.position());
  outgoing2.set_position(incoming0.position());

  printd("p0: %g %g %g \n", outgoing0.momentum().x0(),
         outgoing1.momentum().x0(), outgoing2.momentum().x0());
  printd("p1: %g %g %g \n", outgoing0.momentum().x1(),
         outgoing1.momentum().x1(), outgoing2.momentum().x1());
  printd("p2: %g %g %g \n", outgoing0.momentum().x2(),
         outgoing1.momentum().x2(), outgoing2.momentum().x2());
  printd("p3: %g %g %g \n", outgoing0.momentum().x3(),
         outgoing1.momentum().x3(), outgoing2.momentum().x3());
}

ParticleList DecayAction::choose_channel(Particles *particles) const {
  const PdgCode pdgcode = particles->type(incoming_particles_[0]).pdgcode();

  /* Get the decay modes of this resonance */
  const std::vector<ProcessBranch> decaymodes
    = particles->decay_modes(pdgcode).decay_mode_list();
  /* Get the first decay mode and its branching ratio */
  std::vector<ProcessBranch>::const_iterator mode = decaymodes.begin();
  float cumulated_probability = mode->weight();
  /* Ratios of decay channels should add to 1; pick a random number
   * between 0 and 1 to select the decay mode to be used
   */
  double random_mode = Random::canonical();
  /* Keep adding to the probability until it exceeds the random value */
  while (random_mode > cumulated_probability &&  mode != decaymodes.end()) {
    cumulated_probability += mode->weight();
    ++mode;
  }
  return mode->particle_list();
}

<<<<<<< HEAD
void DecayAction::perform (Particles *particles, size_t &id_process) {
  ThreeVector velocity_CM;
  int id_a = ingoing_particles_[0];

=======
void DecayAction::perform(Particles *particles, size_t &id_process) {
>>>>>>> db535fa3
  /* Check if particle still exists. */
  if (!is_valid(*particles)) {
    printf("DecayAction::perform: ID %i not found!\n", incoming_particles_[0]);
    return;
  }

  ParticleData &particle0 = particles->data(incoming_particles_[0]);
  const ParticleType &type0 = particle0.type(*particles);

  if (interaction_type_ != 2) {
    printf("Decays warning: ID %i (%s) has process type %i.\n", particle0.id(),
           type0.name().c_str(), interaction_type_);
  }

  /* Save a copy of the initial state */
  const ParticleData initial_data = particle0;

  printd("Process: Resonance decay. ");
  printd_momenta("Resonance momenta before decay", particle0);

  /* boost to rest frame */
<<<<<<< HEAD
  velocity_CM = particles->data(id_a).velocity();
  particles->data_pointer(id_a)->set_momentum(
      particles->data(id_a).momentum().LorentzBoost(velocity_CM));
  particles->data_pointer(id_a)->set_position(
      particles->data(id_a).position().LorentzBoost(velocity_CM));

  printd_momenta("Boosted resonance momenta before decay",
                 particles->data(id_a));

  /* Save the highest id before decay */
  size_t old_max_id = particles->id_max();
  /* Do the decay; this returns the smallest new id */
  size_t id_new_a = resonance_decay (particles);
  /* There's going to be at least 2 new particles */
  size_t id_new_b = id_new_a + 1;

  printd_momenta("particle 1 momenta in lrf", particles->data(id_new_a));
  printd_momenta("particle 2 momenta in lrf", particles->data(id_new_b));

  boost_back_CM(particles->data_pointer(id_new_a),
                particles->data_pointer(id_new_b), velocity_CM);

  /* How many new particles we have exactly */
  size_t new_particles = particles->id_max() - old_max_id;
  /* Write the process type (1->N) and initial state oscar output */
  write_oscar(initial_data, initial_type, 1, new_particles);
  /* Write the first 2 final state particles, which are always there */
  write_oscar(particles->data(id_new_a), particles->type(id_new_a));
  write_oscar(particles->data(id_new_b), particles->type(id_new_b));

  /* Check for the possible third final state particle */
  int id_new_c = -1;
  if (new_particles == 3) {
    id_new_c = id_new_b + 1;
    FourVector momentum_c(particles->data(id_new_c).momentum());
    FourVector position_c(particles->data(id_new_c).position());
=======
  FourVector velocity_CM{1.0,
                         particle0.momentum().x1() / particle0.momentum().x0(),
                         particle0.momentum().x2() / particle0.momentum().x0(),
                         particle0.momentum().x3() / particle0.momentum().x0()};
  particle0.set_momentum(particle0.momentum().LorentzBoost(velocity_CM));
  particle0.set_position(particle0.position().LorentzBoost(velocity_CM));

  printd_momenta("Boosted resonance momenta before decay", particle0);

  /*
   * Execute a decay process for the selected particle.
   *
   * Randomly select one of the decay modes of the particle
   * according to their relative weights. Then decay the particle
   * by calling function one_to_two or one_to_three.
   */
  outgoing_particles_ = choose_channel(particles);
  if (outgoing_particles_.size() == 2) {
    one_to_two(particles);
  } else if (outgoing_particles_.size() == 3) {
    one_to_three(particles);
  } else {
    throw InvalidDecay(
        "DecayAction::perform: Only 1->2 or 1->3 processes are supported. "
        "Decay from 1->" +
        std::to_string(outgoing_particles_.size()) + " was requested.");
  }

  for (const auto &p : outgoing_particles_) {
    printd_momenta("particle momenta in lrf", p);
  }

  boost_back_CM(&outgoing_particles_[0], &outgoing_particles_[1], &velocity_CM);

  /* Check for the possible third final state particle */
  if (outgoing_particles_.size() == 3) {
    FourVector velocity = velocity_CM;
    velocity *= -1;
    velocity.set_x0(1.0);
    FourVector momentum_c(outgoing_particles_[2].momentum());
    FourVector position_c(outgoing_particles_[2].position());
>>>>>>> db535fa3
    /* Boost the momenta back to lab frame */
    momentum_c = momentum_c.LorentzBoost(-velocity_CM);
    /* Boost the position back to lab frame */
<<<<<<< HEAD
    position_c = position_c.LorentzBoost(-velocity_CM);
    /* Write the oscar output for this particle */
    particles->data_pointer(id_new_c)->set_momentum(momentum_c);
    particles->data_pointer(id_new_c)->set_position(position_c);
    write_oscar(particles->data(id_new_c), particles->type(id_new_c));
=======
    position_c = position_c.LorentzBoost(velocity);
    outgoing_particles_[2].set_momentum(momentum_c);
    outgoing_particles_[2].set_position(position_c);
>>>>>>> db535fa3
  }

  for (const auto &p : outgoing_particles_) {
    printd_momenta("particle momenta in comp", p);
  }

  FourVector final_momentum{};  // null
  for (auto &p : outgoing_particles_) {
    final_momentum += p.momentum();
    // unset collision time for both particles + keep id + unset partner
    p.set_collision_past(id_process);
  }

  id_process++;

  /* Check momentum conservation */
  FourVector momentum_difference;
  momentum_difference += initial_data.momentum();
  momentum_difference -= final_momentum;
  if (fabs(momentum_difference.x0()) > really_small) {
    printf("Process %zu type %i particle %s decay to %s and %s ", id_process,
           interaction_type_, type0.name().c_str(),
           outgoing_particles_[0].type(*particles).name().c_str(),
           outgoing_particles_[1].type(*particles).name().c_str());
    if (outgoing_particles_.size() == 3) {
      printf("and %s ", outgoing_particles_[2].type(*particles).name().c_str());
    }
    printf("time %g\n", initial_data.position().x0());
    printf("Warning: Interaction type %i E conservation violation %g\n",
           interaction_type_, momentum_difference.x0());
  }
  if (fabs(momentum_difference.x1()) > really_small) {
    printf("Warning: Interaction type %i px conservation violation %g\n",
           interaction_type_, momentum_difference.x1());
  }
  if (fabs(momentum_difference.x2()) > really_small) {
    printf("Warning: Interaction type %i py conservation violation %g\n",
           interaction_type_, momentum_difference.x2());
  }
  if (fabs(momentum_difference.x3()) > really_small) {
    printf("Warning: Interaction type %i pz conservation violation %g\n",
           interaction_type_, momentum_difference.x3());
  }

  /* Remove decayed particle */
  particles->remove(particle0.id());
  printd("ID %i has decayed and removed from the list.\n", particle0.id());

  for (auto &p : outgoing_particles_) {
    p.set_id(particles->add_data(p));
  }
  printd("Particle map has now %zu elements. \n", particles->size());
}
}<|MERGE_RESOLUTION|>--- conflicted
+++ resolved
@@ -168,13 +168,7 @@
   Angles phitheta;
   phitheta.distribute_isotropically();
   /* This is the angle of the plane of the three decay particles */
-<<<<<<< HEAD
-  new_particle_a.set_momentum(mass_a, phitheta.threevec() * momentum_a);
-=======
-  outgoing0.set_momentum(mass_a, momentum_a * phitheta.x(),
-                              momentum_a * phitheta.y(),
-                              momentum_a * phitheta.z());
->>>>>>> db535fa3
+  outgoing0.set_momentum(mass_a, phitheta.threevec() * momentum_a);
 
   /* Angle between a and b */
   double theta_ab = acos(
@@ -183,13 +177,7 @@
   printd("theta_ab: %g Ea: %g Eb: %g sab: %g pa: %g pb: %g\n", theta_ab,
          energy_a, energy_b, s_ab, momentum_a, momentum_b);
   bool phi_has_changed = phitheta.add_to_theta(theta_ab);
-<<<<<<< HEAD
-  new_particle_b.set_momentum(mass_b, phitheta.threevec() * momentum_b);
-=======
-  outgoing1.set_momentum(mass_b, momentum_b * phitheta.x(),
-                              momentum_b * phitheta.y(),
-                              momentum_b * phitheta.z());
->>>>>>> db535fa3
+  outgoing1.set_momentum(mass_b, phitheta.threevec() * momentum_b);
 
   /* Angle between b and c */
   double theta_bc = acos(
@@ -200,54 +188,21 @@
   // pass information on whether phi has changed during the last adding
   // on to add_to_theta:
   phitheta.add_to_theta(theta_bc, phi_has_changed);
-<<<<<<< HEAD
-  new_particle_c.set_momentum(mass_c, phitheta.threevec() * momentum_c);
+  outgoing2.set_momentum(mass_c, phitheta.threevec() * momentum_c);
 
   /* Momentum check */
-  /* todo: use fourvectors here */
-  double energy = new_particle_a.momentum().x0()
-    + new_particle_b.momentum().x0() + new_particle_c.momentum().x0();
-  double px = new_particle_a.momentum().x1() + new_particle_b.momentum().x1()
-    + new_particle_c.momentum().x1();
-  double py = new_particle_a.momentum().x2() + new_particle_b.momentum().x2()
-    + new_particle_c.momentum().x2();
-  double pz = new_particle_a.momentum().x3() + new_particle_b.momentum().x3()
-    + new_particle_c.momentum().x3();
-
-  if (fabs(energy - total_energy) > really_small)
-    printf("1->3 energy not conserved! Before: %g After: %g\n",
-           total_energy, energy);
-
-  if (fabs(px) > really_small || fabs(py) > really_small
-      || fabs(pz) > really_small)
-    printf("1->3 momentum check failed. Total momentum: %g %g %g\n",
-           px, py, pz);
-=======
-  outgoing2.set_momentum(mass_c, momentum_c * phitheta.x(),
-                              momentum_c * phitheta.y(),
-                              momentum_c * phitheta.z());
-
-  /* Momentum check */
-  double energy = outgoing0.momentum().x0() +
-                  outgoing1.momentum().x0() +
-                  outgoing2.momentum().x0();
-  double px = outgoing0.momentum().x1() + outgoing1.momentum().x1() +
-              outgoing2.momentum().x1();
-  double py = outgoing0.momentum().x2() + outgoing1.momentum().x2() +
-              outgoing2.momentum().x2();
-  double pz = outgoing0.momentum().x3() + outgoing1.momentum().x3() +
-              outgoing2.momentum().x3();
-
-  if (fabs(energy - total_energy) > really_small) {
+  FourVector ptot = outgoing0.momentum() + outgoing1.momentum() +
+                    outgoing2.momentum();
+
+  if (fabs(ptot.x0() - total_energy) > really_small) {
     printf("1->3 energy not conserved! Before: %g After: %g\n", total_energy,
-           energy);
-  }
-  if (fabs(px) > really_small || fabs(py) > really_small ||
-      fabs(pz) > really_small) {
-    printf("1->3 momentum check failed. Total momentum: %g %g %g\n", px, py,
-           pz);
-  }
->>>>>>> db535fa3
+           ptot.x0());
+  }
+  if (fabs(ptot.x1()) > really_small || fabs(ptot.x2()) > really_small ||
+      fabs(ptot.x3()) > really_small) {
+    printf("1->3 momentum check failed. Total momentum: %g %g %g\n", ptot.x1(),
+           ptot.x2(), ptot.x3());
+  }
 
   /* All decay products begin from the same point */
   outgoing0.set_position(incoming0.position());
@@ -285,14 +240,7 @@
   return mode->particle_list();
 }
 
-<<<<<<< HEAD
-void DecayAction::perform (Particles *particles, size_t &id_process) {
-  ThreeVector velocity_CM;
-  int id_a = ingoing_particles_[0];
-
-=======
 void DecayAction::perform(Particles *particles, size_t &id_process) {
->>>>>>> db535fa3
   /* Check if particle still exists. */
   if (!is_valid(*particles)) {
     printf("DecayAction::perform: ID %i not found!\n", incoming_particles_[0]);
@@ -314,48 +262,7 @@
   printd_momenta("Resonance momenta before decay", particle0);
 
   /* boost to rest frame */
-<<<<<<< HEAD
-  velocity_CM = particles->data(id_a).velocity();
-  particles->data_pointer(id_a)->set_momentum(
-      particles->data(id_a).momentum().LorentzBoost(velocity_CM));
-  particles->data_pointer(id_a)->set_position(
-      particles->data(id_a).position().LorentzBoost(velocity_CM));
-
-  printd_momenta("Boosted resonance momenta before decay",
-                 particles->data(id_a));
-
-  /* Save the highest id before decay */
-  size_t old_max_id = particles->id_max();
-  /* Do the decay; this returns the smallest new id */
-  size_t id_new_a = resonance_decay (particles);
-  /* There's going to be at least 2 new particles */
-  size_t id_new_b = id_new_a + 1;
-
-  printd_momenta("particle 1 momenta in lrf", particles->data(id_new_a));
-  printd_momenta("particle 2 momenta in lrf", particles->data(id_new_b));
-
-  boost_back_CM(particles->data_pointer(id_new_a),
-                particles->data_pointer(id_new_b), velocity_CM);
-
-  /* How many new particles we have exactly */
-  size_t new_particles = particles->id_max() - old_max_id;
-  /* Write the process type (1->N) and initial state oscar output */
-  write_oscar(initial_data, initial_type, 1, new_particles);
-  /* Write the first 2 final state particles, which are always there */
-  write_oscar(particles->data(id_new_a), particles->type(id_new_a));
-  write_oscar(particles->data(id_new_b), particles->type(id_new_b));
-
-  /* Check for the possible third final state particle */
-  int id_new_c = -1;
-  if (new_particles == 3) {
-    id_new_c = id_new_b + 1;
-    FourVector momentum_c(particles->data(id_new_c).momentum());
-    FourVector position_c(particles->data(id_new_c).position());
-=======
-  FourVector velocity_CM{1.0,
-                         particle0.momentum().x1() / particle0.momentum().x0(),
-                         particle0.momentum().x2() / particle0.momentum().x0(),
-                         particle0.momentum().x3() / particle0.momentum().x0()};
+  ThreeVector velocity_CM = particle0.velocity();
   particle0.set_momentum(particle0.momentum().LorentzBoost(velocity_CM));
   particle0.set_position(particle0.position().LorentzBoost(velocity_CM));
 
@@ -384,30 +291,18 @@
     printd_momenta("particle momenta in lrf", p);
   }
 
-  boost_back_CM(&outgoing_particles_[0], &outgoing_particles_[1], &velocity_CM);
+  boost_back_CM(&outgoing_particles_[0], &outgoing_particles_[1], velocity_CM);
 
   /* Check for the possible third final state particle */
   if (outgoing_particles_.size() == 3) {
-    FourVector velocity = velocity_CM;
-    velocity *= -1;
-    velocity.set_x0(1.0);
     FourVector momentum_c(outgoing_particles_[2].momentum());
     FourVector position_c(outgoing_particles_[2].position());
->>>>>>> db535fa3
     /* Boost the momenta back to lab frame */
     momentum_c = momentum_c.LorentzBoost(-velocity_CM);
     /* Boost the position back to lab frame */
-<<<<<<< HEAD
     position_c = position_c.LorentzBoost(-velocity_CM);
-    /* Write the oscar output for this particle */
-    particles->data_pointer(id_new_c)->set_momentum(momentum_c);
-    particles->data_pointer(id_new_c)->set_position(position_c);
-    write_oscar(particles->data(id_new_c), particles->type(id_new_c));
-=======
-    position_c = position_c.LorentzBoost(velocity);
     outgoing_particles_[2].set_momentum(momentum_c);
     outgoing_particles_[2].set_position(position_c);
->>>>>>> db535fa3
   }
 
   for (const auto &p : outgoing_particles_) {
