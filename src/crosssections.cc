--- conflicted
+++ resolved
@@ -238,7 +238,6 @@
     if (pdg_a.is_baryon() && pdg_b.is_baryon()) {
       elastic_xs = nn_el();  // valid also for annihilation
     } else if ((pdg_a.is_meson() && pdg_b.is_baryon()) ||
-<<<<<<< HEAD
              (pdg_b.is_meson() && pdg_a.is_baryon())) {
       double m1 = incoming_particles_[0].effective_mass();
       double m2 = incoming_particles_[1].effective_mass();
@@ -255,17 +254,6 @@
         elastic_xs = piplusp_elastic_high_energy(sqrt_s_ * sqrt_s_, m1, m2);
       } else {
         elastic_xs = piplusp_elastic_high_energy(sqrt_s_ * sqrt_s_, m2, m1);
-=======
-               (pdg_b.is_meson() && pdg_a.is_baryon())) {
-      elastic_xs = piplusp_elastic(sqrt_s_ * sqrt_s_);
-      // todo JB : fix this cross section so it doesn't subtract resonances
-    } else if (pdg_a.is_meson() && pdg_b.is_meson()) {
-      double s = sqrt_s_ * sqrt_s_;
-      if (s > 4 * nucleon_mass * nucleon_mass) {
-        // until we get a ππ parametrization
-        // todo JB : fix this cross section so it doesn't subtract resonances
-        elastic_xs = 4. / 9. * pp_elastic(sqrt_s_ * sqrt_s_);
->>>>>>> 36c43743
       }
       elastic_xs *= 2./3.;
     }
@@ -1781,13 +1769,9 @@
   /* Meson-meson interaction goes through AQM from pi+p,
    * see user guide "Use_AQM"*/
   if (pdg_a.is_meson() && pdg_b.is_meson()) {
-<<<<<<< HEAD
     /* 2/3 factor since difference of 1 meson between meson-meson
      * and baryon-meson */
-    xs = 2./3. * piplusp_high_energy(s);
-=======
-    xs = 4. / 9. * pp_high_energy(s);  // 4/9 factor since 2 mesons in AQM
->>>>>>> 36c43743
+    xs = 2. / 3. * piplusp_high_energy(s);
   }
 
   // AQM scaling for cross-sections
