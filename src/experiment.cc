--- conflicted
+++ resolved
@@ -102,6 +102,7 @@
   }
   Random::set_seed(seed_);
   print_startup(seed_);
+  // Get list of options concerning ouput
   std::map<std::string, std::string> opformatlist
     = config.take({"General", "OUTPUT"});
   for (const auto &opformat : opformatlist) {
@@ -113,7 +114,7 @@
  * and does the initialization of the system (fill the particles map)
  */
 template <typename Modus>
-void Experiment<Modus>::initialize(const bf::path &/*path*/) {
+void Experiment<Modus>::initialize_new_event() {
   cross_sections_.reset();
   particles_.reset();
 
@@ -129,6 +130,53 @@
   conserved_initial_.count_conserved_values(particles_);
   /* Print output headers */
   print_header();
+}
+
+
+/* This method sets all the outputs up depending on options
+ *  specified in config file.
+ */
+template <typename Modus>
+void Experiment<Modus>::set_outputs(const bf::path &path) {
+  for(std::map<std::string, std::string>::iterator outputformat
+      = outputformats_.begin(); outputformat != outputformats_.end();
+      ++outputformat) {
+
+    std::string formatname = outputformat->first;
+    std::string formatoption = outputformat->second;
+
+    if ( formatoption == "off" || formatoption == "OFF" ||
+         formatoption == "Off" ||
+         formatoption == "no" || formatoption == "NO" || formatoption == "No" ||
+         formatoption == "disable" || formatoption =="Disable") {
+      printf("Output %s disabled.\n", formatname.c_str());
+      continue;
+    } else {
+      printf("Output %s enabled with option %s.\n", formatname.c_str(), 
+                                            formatoption.c_str());
+    }
+
+    if        (formatname =="OSCAR1999_COLLISIONS") {
+      outputs_.emplace_back(new OscarFullHistoryOutput(path, formatoption));
+    } else if (formatname =="OSCAR1999_PARTICLELIST") {
+      outputs_.emplace_back(new OscarParticleListOutput(path, formatoption));
+    } else if (formatname == "VTK") {
+      outputs_.emplace_back(new VtkOutput(path));
+    } else if (formatname == "Binary") {
+      outputs_.emplace_back(new BinaryOutput(path));
+    } else if (formatname == "ROOT") {
+      #ifdef SMASH_USE_ROOT
+      outputs_.emplace_back(new RootOutput(path));
+      #endif
+      #ifndef SMASH_USE_ROOT
+      printf("You requested ROOT output, but ROOT is disabled. ");
+      printf("To enable ROOT: cmake -D USE_ROOT=ON <path>. \n");
+      #endif
+    } else {
+      printf("Warning: Unknown output format %s. ", formatname.c_str());
+      printf("Option will be ignored.\n");
+    }
+  }
 }
 
 
@@ -223,57 +271,12 @@
   modus_.print_startup();
 }
 
-static void no_output_notification(std::string outputname) {
-  printf("Output %s disabled.\n", outputname.c_str());
-}
-
 template <typename Modus>
 void Experiment<Modus>::run(const bf::path &path) {
-<<<<<<< HEAD
-  outputs_.emplace_back(new BinaryOutput(path));
-  outputs_.emplace_back(new OscarFullHistoryOutput(path));
-  outputs_.emplace_back(new OscarParticleListOutput(path));
-  outputs_.emplace_back(new VtkOutput(path));
-=======
-  for(std::map<std::string, std::string>::iterator outputformat
-      = outputformats_.begin(); outputformat != outputformats_.end();
-      ++outputformat) {
-    std::string formatname = outputformat->first;
-    std::string formatoption = outputformat->second;
-    if (formatname == "OSCAR1999_COLLISIONS") {
-      if (formatoption != "No") {
-        outputs_.emplace_back(new OscarFullHistoryOutput(path, formatoption));
-      } else {
-        no_output_notification(formatname);
-      }
-    } else if (formatname == "OSCAR1999_PARTICLELIST") {
-      if (formatoption != "No") {
-        outputs_.emplace_back(new OscarParticleListOutput(path, formatoption));
-      } else {
-        no_output_notification(formatname);
-      }
-    } else if (formatname == "VTK") {
-      if (formatoption != "No") {
-        outputs_.emplace_back(new VtkOutput(path));
-      } else {
-        no_output_notification(formatname);
-      }
->>>>>>> af99dfdd
-#ifdef SMASH_USE_ROOT
-    } else if (formatname == "ROOT") {
-      if (formatoption != "No") {
-        outputs_.emplace_back(new RootOutput(path));
-      } else {
-        no_output_notification(formatname);
-      }
-#endif
-    } else {
-      printf("Warning: Unknown output format %s.\n", formatname.c_str());
-    }
-  }
+  set_outputs(path);
 
   for (int j = 0; j < nevents_; j++) {
-    initialize(path);
+    initialize_new_event();
 
     /* Output at event start */
     for (const auto &output : outputs_) {
