--- conflicted
+++ resolved
@@ -313,19 +313,13 @@
     for (const auto &action : actions) {
       if (action->is_valid(particles_)) {
         const ParticleList incoming_particles = action->incoming_particles();
-<<<<<<< HEAD
-
-        ProcessBranch::ProcessType process_type =
-            action->perform(&particles_, interactions_total);
+        action->generate_final_state();
+        ProcessBranch::ProcessType process_type = action->get_type();
+        log.debug("Process Type is: ", process_type);
         if (pauli_blocker_ &&
             action->is_pauliblocked(particles_, pauli_blocker_.get())) {
-          // action->undo(&particles_, interactions_total);
+          continue;
         }
-=======
-        action->generate_final_state();
-        ProcessBranch::ProcessType process_type = action->get_type();
->>>>>>> f55c8be7
-        log.debug("Process Type is: ", process_type);
         const ParticleList outgoing_particles = action->outgoing_particles();
         action->perform(&particles_, interactions_total);
         // Calculate Eckart rest frame density at the interaction point
