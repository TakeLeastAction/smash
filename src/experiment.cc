/*
 *
 *    Copyright (c) 2012-2014
 *      SMASH Team
 *
 *    GNU General Public License (GPLv3 or later)
 *
 */


#include <cinttypes>
#include <cstdlib>
#include <list>
#include <string>
#include <algorithm>
#include <vector>

#include "include/action.h"
#include "include/boxmodus.h"
#include "include/clock.h"
#include "include/collidermodus.h"
#include "include/configuration.h"
#include "include/experiment.h"
#include "include/forwarddeclarations.h"
#include "include/macros.h"
#include "include/nucleusmodus.h"
#include "include/random.h"
<<<<<<< HEAD
#include "include/outputroutines.h"
/* #include "include/spheremodus.h" */
=======
#ifdef SMASH_USE_ROOT
#  include "include/rootoutput.h"
#endif
#include "include/spheremodus.h"
#include "include/vtkoutput.h"

#include <boost/filesystem.hpp>


>>>>>>> 48fe1817

namespace Smash {

/* ExperimentBase carries everything that is needed for the evolution */
std::unique_ptr<ExperimentBase> ExperimentBase::create(Configuration config) {
  const std::string modus_chooser = config.take({"General", "MODUS"});
  printf("Modus for this calculation: %s\n", modus_chooser.c_str());

  // remove config maps of unused Modi
  config["Modi"].remove_all_but(modus_chooser);

  typedef std::unique_ptr<ExperimentBase> ExperimentPointer;
  if (modus_chooser.compare("Box") == 0) {
    return ExperimentPointer(new Experiment<BoxModus>(config));
  } else if (modus_chooser.compare("Collider") == 0) {
    return ExperimentPointer(new Experiment<ColliderModus>(config));
  } else if (modus_chooser.compare("Nucleus") == 0) {
      return ExperimentPointer(new Experiment<NucleusModus>(config));
  } else if (modus_chooser.compare("Sphere") == 0) {
      return ExperimentPointer(new Experiment<SphereModus>(config));
  } else {
    throw InvalidModusRequest("Invalid Modus (" + modus_chooser +
                              ") requested from ExperimentBase::create.");
  }
}

namespace {
/** Gathers all general Experiment parameters
 *
 * \param[in, out] config Configuration element
 * \return The ExperimentParameters struct filled with values from the
 * Configuration
 */
ExperimentParameters create_experiment_parameters(Configuration config) {
  const int testparticles = config.take({"General", "TESTPARTICLES"});
  float cross_section = config.take({"General", "SIGMA"});

  /* reducing cross section according to number of test particle */
  if (testparticles > 1) {
    printf("IC test particle: %i\n", testparticles);
    cross_section /= testparticles;
    printf("Elastic cross section: %g mb\n", cross_section);
  }

  // The clock initializers are only read here and taken later when
  // assigning initial_clock_.
  return {{0.0f, config.read({"General", "DELTA_TIME"})},
           config.take({"General", "OUTPUT_INTERVAL"}),
           cross_section, testparticles};
}
}  // unnamed namespace

template <typename Modus>
Experiment<Modus>::Experiment(Configuration config)
    : parameters_(create_experiment_parameters(config)),
      modus_(config["Modi"], parameters_),
      particles_(),
      cross_sections_(parameters_.cross_section),
      nevents_(config.take({"General", "NEVENTS"})),
      end_time_(config.take({"General", "END_TIME"})),
      delta_time_startup_(config.take({"General", "DELTA_TIME"})) {
  int64_t seed_ = config.take({"General", "RANDOMSEED"});
  if (seed_ < 0) {
    seed_ = time(nullptr);
  }
  Random::set_seed(seed_);
  print_startup(seed_);
}

/* This method reads the particle type and cross section information
 * and does the initialization of the system (fill the particles map)
 */
template <typename Modus>
void Experiment<Modus>::initialize_new_event() {
  cross_sections_.reset();
  particles_.reset();

  /* Sample particles according to the initial conditions */
  float start_time = modus_.initial_conditions(&particles_, parameters_);

  // reset the clock:
  Clock clock_for_this_event(start_time, delta_time_startup_);
  parameters_.labclock = std::move(clock_for_this_event);

  /* Save the initial conserved quantum numbers and total momentum in
   * the system for conservation checks */
  conserved_initial_.count_conserved_values(particles_);
  /* Print output headers */
  print_header();
}

/* This is the loop over timesteps, carrying out collisions and decays
 * and propagating particles. */
template <typename Modus>
void Experiment<Modus>::run_time_evolution(const int evt_num) {
  modus_.sanity_check(&particles_);
  size_t interactions_total = 0, previous_interactions_total = 0,
         interactions_this_interval = 0;
  print_measurements(particles_, interactions_total,
                interactions_this_interval, conserved_initial_, time_start_,
                parameters_.labclock.current_time());

  while (!(++parameters_.labclock > end_time_)) {
    std::vector<ActionPtr> actions;  // XXX: a std::list might be better suited
                                     // for the task: lots of appending, then
                                     // sorting and finally a single linear
                                     // iteration

    /* (1.a) Find possible decays. */
    actions += decay_finder_.find_possible_actions(&particles_, parameters_);
    /* (1.b) Find possible collisions. */
    actions += scatter_finder_.find_possible_actions(&particles_, parameters_,
                                                     &cross_sections_);
    /* (1.c) Sort action list by time. */
    std::sort(actions.begin(), actions.end(),
              [](const ActionPtr &a, const ActionPtr &b) { return *a < *b; });

    /* (2.a) Perform actions. */
    if (!actions.empty()) {
      for (const auto &action : actions) {
        if (action->is_valid(particles_)) {
<<<<<<< HEAD
          const ParticleList incoming_particles =
                                        action->incoming_particles(particles_);
=======
          const ParticleList incoming_particles = action->incoming_particles();
>>>>>>> 48fe1817
          action->perform(&particles_, interactions_total);
          const ParticleList outgoing_particles = action->outgoing_particles();
          for (const auto &output : outputs_) {
            output->write_interaction(incoming_particles, outgoing_particles);
          }
        }
      }
      actions.clear();
      printd("Action list done.\n");
    }

    /* (3) Do propagation. */
    modus_.propagate(&particles_, parameters_, outputs_);

    /* (4) Physics output during the run. */
    // if the timestep of labclock is different in the next tick than
    // in the current one, I assume it has been changed already. In that
    // case, I know what the next tick is and I can check whether the
    // output time is crossed within the next tick.
    if (parameters_.need_intermediate_output()) {
      interactions_this_interval =
          interactions_total - previous_interactions_total;
      previous_interactions_total = interactions_total;
      print_measurements(particles_, interactions_total,
              interactions_this_interval, conserved_initial_,
              time_start_,
              parameters_.labclock.current_time());
      /* save evolution data */
      for (const auto &output : outputs_) {
        output->after_Nth_timestep(particles_, evt_num, parameters_.labclock);
      }
    }
    // check conservation of conserved quantities:
    printf("%s", conserved_initial_.report_deviations(particles_).c_str());
  }
  // make sure the experiment actually ran (note: we should compare this
  // to the start time, but we don't know that. Therefore, we check that
  // the time is positive, which should heuristically be the same).
  if (likely(parameters_.labclock > 0)) {
    /* if there are no particles no interactions happened */
    if (likely(!particles_.empty())) {
      print_tail(time_start_, interactions_total * 2 / particles_.time() /
                                  particles_.size());
    } else {
      print_tail(time_start_, 0);
    }
  }
}

/* print_startup - console output on startup of general parameters */
template <typename Modus>
void Experiment<Modus>::print_startup(int64_t seed) {
  printf("Elastic cross section: %g mb\n", parameters_.cross_section);
  printf("Starting with temporal stepsize: %g fm/c\n",
                                    parameters_.timestep_duration());
  printf("End time: %g fm/c\n", end_time_);
  printf("Random number seed: %" PRId64 "\n", seed);
  modus_.print_startup();
}

template <typename Modus>
void Experiment<Modus>::run() {
  for (int j = 0; j < nevents_; j++) {
    /* Sample initial particles, start clock, some printout and book-keeping */
    initialize_new_event();

    /* Output at event start */
    for (const auto &output : outputs_) {
      output->at_eventstart(particles_, j);
    }

    /* the time evolution of the relevant subsystem */
    run_time_evolution(j);

    /* Output at event end */
    for (const auto &output : outputs_) {
      output->at_eventend(particles_, j);
    }
  }
}

}  // namespace Smash<|MERGE_RESOLUTION|>--- conflicted
+++ resolved
@@ -25,20 +25,9 @@
 #include "include/macros.h"
 #include "include/nucleusmodus.h"
 #include "include/random.h"
-<<<<<<< HEAD
 #include "include/outputroutines.h"
-/* #include "include/spheremodus.h" */
-=======
-#ifdef SMASH_USE_ROOT
-#  include "include/rootoutput.h"
-#endif
 #include "include/spheremodus.h"
-#include "include/vtkoutput.h"
-
-#include <boost/filesystem.hpp>
-
-
->>>>>>> 48fe1817
+
 
 namespace Smash {
 
@@ -160,12 +149,7 @@
     if (!actions.empty()) {
       for (const auto &action : actions) {
         if (action->is_valid(particles_)) {
-<<<<<<< HEAD
-          const ParticleList incoming_particles =
-                                        action->incoming_particles(particles_);
-=======
           const ParticleList incoming_particles = action->incoming_particles();
->>>>>>> 48fe1817
           action->perform(&particles_, interactions_total);
           const ParticleList outgoing_particles = action->outgoing_particles();
           for (const auto &output : outputs_) {
