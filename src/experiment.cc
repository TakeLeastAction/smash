/*
 *
 *    Copyright (c) 2012-2018
 *      SMASH Team
 *
 *    GNU General Public License (GPLv3 or later)
 *
 */

#include "smash/experiment.h"

#include <cstdint>

#include "smash/actions.h"
#include "smash/boxmodus.h"
#include "smash/collidermodus.h"
#include "smash/cxx14compat.h"
#include "smash/decayactionsfinder.h"
#include "smash/decayactionsfinderdilepton.h"
#include "smash/fourvector.h"
#include "smash/listmodus.h"
#include "smash/scatteractionphoton.h"
#include "smash/scatteractionsfinder.h"
#include "smash/spheremodus.h"
// Output
#include "smash/binaryoutputcollisions.h"
#include "smash/binaryoutputparticles.h"
#include "smash/oscaroutput.h"
#include "smash/thermodynamicoutput.h"
#ifdef SMASH_USE_ROOT
#include "smash/rootoutput.h"
#endif
#include "smash/vtkoutput.h"
#include "smash/wallcrossingaction.h"

namespace std {
/**
 * Print time span in a human readable way:
 * time < 10 min => seconds
 * 10 min < time < 3 h => minutes
 * time > 3h => hours
 *
 * \note This operator has to be in the \c std namespace for argument dependent
 * lookup to find it. If it were in the smash namespace then the code would not
 * compile since none of its arguments is a type from the smash namespace.
 */
template <typename T, typename Ratio>
static ostream &operator<<(ostream &out,
                           const chrono::duration<T, Ratio> &seconds) {
  using Seconds = chrono::duration<double>;
  using Minutes = chrono::duration<double, std::ratio<60>>;
  using Hours = chrono::duration<double, std::ratio<60 * 60>>;
  constexpr Minutes threshold_for_minutes{10};
  constexpr Hours threshold_for_hours{3};
  if (seconds < threshold_for_minutes) {
    return out << Seconds(seconds).count() << " [s]";
  }
  if (seconds < threshold_for_hours) {
    return out << Minutes(seconds).count() << " [min]";
  }
  return out << Hours(seconds).count() << " [h]";
}
}  // namespace std

namespace smash {

/* ExperimentBase carries everything that is needed for the evolution */
ExperimentPtr ExperimentBase::create(Configuration config,
                                     const bf::path &output_path) {
  const auto &log = logger<LogArea::Experiment>();
  log.trace() << source_location;
  /*!\Userguide
   * \page input_general_ General
   * \key Modus (string, required): \n
   * Selects a modus for the calculation, e.g.\ infinite matter
   * calculation, collision of two particles or collision of nuclei. The modus
   * will be configured in \ref input_modi_. Recognized values are:
   * \li \key Collider - For collisions of nuclei or compound objects. See \ref
   *     \ColliderModus
   * \li \key Sphere - For calculations of the expansion of a thermalized
   * sphere. See \ref \SphereModus \li \key Box - For infinite matter
   * calculation in a rectangular box. See \ref \BoxModus \li \key List - For
   * given external particle list. See \ref \ListModus
   */

  /*!\Userguide
   * \page input_modi_ Modi
   * \li \subpage input_modi_collider_
   * \li \subpage input_modi_sphere_
   * \li \subpage input_modi_box_
   * \li \subpage input_modi_list_
   */
  const std::string modus_chooser = config.read({"General", "Modus"});
  log.info() << "Modus for this calculation: " << modus_chooser;

  if (modus_chooser == "Box") {
    return make_unique<Experiment<BoxModus>>(config, output_path);
  } else if (modus_chooser == "List") {
    return make_unique<Experiment<ListModus>>(config, output_path);
  } else if (modus_chooser == "Collider") {
    return make_unique<Experiment<ColliderModus>>(config, output_path);
  } else if (modus_chooser == "Sphere") {
    return make_unique<Experiment<SphereModus>>(config, output_path);
  } else {
    throw InvalidModusRequest("Invalid Modus (" + modus_chooser +
                              ") requested from ExperimentBase::create.");
  }
}

namespace {
/*!\Userguide
 * \page input_general_ General
 * \key Delta_Time (double, optional, default: 1.0): \n
 * Time step for the calculation, in fm/c.
 * Not required for timestepless mode.
 *
 * \key Testparticles (int, optional, default = 1): \n
 * How many test particles per real particle should be simulated.
 *
 * \key Gaussian_Sigma (double, optional, default = 1.0): \n
 * Width of gaussians that represent Wigner density of particles, in fm.
 *
 * \key Gauss_Cutoff_In_Sigma (double, optional, default = 4.0): \n
 * Distance in sigma at which gaussian is considered 0.
 *
 * \page input_output_options_ Output
 *
 * Description of options
 * ---------------------
 * To produce a certain output content it is necessary to explicitly configure
 * it in the Output section of the configuration file. This means, that the
 * Output section needs to contain a subsection for the desired output.
 * Aditionally, there are general output configuration parameters. \n
 * \n
 * ### General output configuration parameters:
 * \key Output_Interval (double, optional, default = End_Time): \n
 * Defines the period of intermediate output of the status of the simulated
 * system in Standard Output and other output formats which support this
 * functionality.
 *
 * \key Density_Type (string, optional, default = "none"): \n
 * Determines which kind of density is printed into the headers of the
 * collision files.
 * Possible values:\n
 * \li \key "hadron" - Total hadronic density
 * \li \key "baryon" - Net baryon density
 * \li \key "baryonic isospin" - Baryonic isospin density
 * \li \key "pion" - Pion density
 * \li \key "none" - Do not calculate density, print 0.0
 *
 * \n
 * ### Format configuration independently of the specific output content
 * Further options are defined for every single output content
 * (see \ref output_contents_ "output contents" for the list of
 * possible contents). Independently of the content, it is always necessary
 * to provide the format in which the output should be generated.
 *
 * \key Format (list of formats, optional, default = [ ]):\n
 * List of formats for writing particular content.
 * Possible formats for every content are listed and described in
 * \ref output_contents_ "output contents". List of available formats is
 * \ref list_of_output_formats "here".
 * \n
 * Besides the universal \key Format option, there are also content-specific
 output
 * options that are listed below.
 *
 * ### Content-specific output options
 * \anchor output_content_specific_options_
 *
 * - \b Particles \n
 *   \key Extended (bool, optional, default = false): \n
 *   \li \key true - Print extended information for each particle \n
 *   \li \key false - Regular output for each particle
 *
 *   \key Only_Final (bool, optional, default = true): \n
 *   \li \key true - Print only final particle list \n
 *   \li \key false - Particle list at output interval including initial time \n
 * \n
 * - \b Collisions \n
 *   \key Extended (bool, optional, default = false): \n
 *   \li \key true - Print extended information for each particle \n
 *   \li \key false - Regular output for each particle
 *
 *   \key Print_Start_End (bool, optional, default = false): \n
 *   \li \key true - Initial and final particle list is printed out \n
 *   \li \key false - Initial and final particle list is not printed out \n
 * \n
 * - \b Dileptons \n
 *   \key Extended (bool, optional, default = false): \n
 *   \li \key true - Print extended information for each particle \n
 *   \li \key false - Regular output for each particle \n
 * \n
 * - \b Photons \n
 *   \key Fractions (int, required): \n
 *   Number of fractional photons sampled per single perturbatively produced
 *   photon. See \ref input_photons for further information. \n
 * \n
 * \anchor Thermodynamics
 * - \b Thermodynamics \n
 *   The user can print thermodynamical quantities on the spatial lattice to
 *   vtk output. Note, that the Thermodynamics output requires a lattice.
 *   This lattice needs to be enabled in the conguration file and is regulated
 *   by the options of
 *   \ref input_lattice_. \n
 * \n
 *  \key Type (string, optional, default = \key "baryon"): \n
 *  Particle type taken into consideration, "baryon" corresponds to "net
 baryon".
 *   \li \key "hadron"
 *   \li \key "baryon"
 *   \li \key "baryonic isospin"
 *   \li \key "pion"
 *   \li \key "none"
 *
 *   \key Quantities (list of thermodynamic quantities, optional, default = [
 ]):\n
 *   List of thermodynamic quantities that are printed to the output. Possible
 *   quantities are:
 *   \li \key "rho_eckart" - Eckart rest frame density
 *   \li \key "tmn" - Energy-momentum tensor \f$T^{\mu\nu}(t,x,y,z) \f$
 *   \li \key "tmn_landau" - Energy-momentum tensor in the Landau rest frame.
 *      This tensor is computed by boosting \f$T^{\mu\nu}(t,x,y,z) \f$
 *      to the local rest frame, where \f$T^{0i} \f$ = 0.
 *   \li \key "landau_velocity" - Velocity of the Landau rest frame.
 *      The velocity is obtained from the energy-momentum tensor
 *      \f$T^{\mu\nu}(t,x,y,z) \f$ by solving the generalized eigenvalue
 *      equation \f$(T^{\mu\nu} - \lambda g^{\mu\nu})u_{\mu}=0 \f$.
 *
 *   \key Position (list of 3 doubles, optional, default = [0.0, 0.0, 0.0]): \n
 *   Point, at which thermodynamic quantities are computed.
 *
 *   \key Smearing (bool, optional, default = true): \n
 *   Using Gaussian smearing for computing thermodynamic quantities or not.
 *   \li \key true - smearing applied
 *   \li \key false - smearing not applied
 *
 *   Normally, if one computes thermodynamic quantities at a fixed point,
 *   smearing should be applied. It can however be useful to compute the energy-
 *   energy-momentum tensor of all particles in a box with weights = 1, which
 *   would correspond to \key "Smearing: false".
 *
 * \n
 * \anchor configuring_output_
 * Example: Configuring the SMASH Output
 * --------------
 * The following example configures the output to be printed in an interval of
 * 1 fm and with the net baryon density being printed to the header.
 * The particles output is generated in "Oscar1999", VTK and "Root" format,
 * generating output for each time step. The collisions output is formatted
 * according to an extended "Oscar2013" format and the initial and final
 * particle lists are printed as well.
 *\verbatim
 Output:
     Output_Interval: 1.0
     Density_Type: "baryon"
     Particles:
         Format:    ["Oscar1999", "VTK", "Root"]
         Extended: False
         Only_Final: False
     Collisions:
         Format:    ["Oscar2013"]
         Extended: True
         Print_Start_End: True
 \endverbatim
 *
 * To further activate photons and dileptons in the SMASH simulation and to also
 * generate the output, the corresponding subsections need to be present in the
 * configuration file. In the following example, the dilepton output is
 * generated in extended "Oscar2013" and "Binary" format. The photon output
 * is printed in "Oscar2013" format while the calculation is performed with
 * 100 fractional photons.
 *\verbatim
     Dileptons:
         Format:    ["Oscar2013", "Binary"]
         Extended: True
     Photons:
         Format:    ["Oscar2013"]
         Fractions: 100
 \endverbatim
 *
 * Additionally, the thermodynsamics output can be activated. In this example,
 * thermodynamic output is activated for hadrons. The quanities that are printed
 * are the density in the Eckart rest frame and the energy momentum tensor in
 * the Landau rest frame. These quantities are printed at each time step for the
 * position (0,0,0). Gaussian smearing is not applied. The output is provided
 * in "ASCII" and "VTK" format.
 *\verbatim
     Thermodynamics:
         Format:    ["ASCII", "VTK"]
         Type: "hadron"
         Quantities:    ["rho_eckart", "tmn_landau"]
         Position:    [0.0, 0.0, 0.0]
         Smearing: False
 \endverbatim
 */

/** Gathers all general Experiment parameters
 *
 * \param[in, out] config Configuration element
 * \return The ExperimentParameters struct filled with values from the
 * Configuration
 */

ExperimentParameters create_experiment_parameters(Configuration config) {
  const auto &log = logger<LogArea::Experiment>();
  log.trace() << source_location;

  const int ntest = config.take({"General", "Testparticles"}, 1);
  if (ntest <= 0) {
    throw std::invalid_argument("Testparticle number should be positive!");
  }

  const std::string modus_chooser = config.take({"General", "Modus"});
  // remove config maps of unused Modi
  config["Modi"].remove_all_but(modus_chooser);

  /* If this Delta_Time option is absent (this can be for timestepless mode)
   * just assign 1.0 fm/c, reasonable value will be set at event initialization
   */
  const double dt = config.take({"General", "Delta_Time"}, 1.);
  const double t_end = config.read({"General", "End_Time"});
  const double output_dt = config.take({"Output", "Output_Interval"}, t_end);
  auto config_coll = config["Collision_Term"];
  /* Elastic collisions between the nucleons with the square root s
   * below low_snn_cut are excluded. */
  const double low_snn_cut =
      config_coll.take({"Elastic_NN_Cutoff_Sqrts"}, 1.98);
  const auto proton = ParticleType::try_find(pdg::p);
  const auto pion = ParticleType::try_find(pdg::pi_z);
  if (proton && pion &&
      low_snn_cut > proton->mass() + proton->mass() + pion->mass()) {
    log.warn("The cut-off should be below the threshold energy",
             " of the process: NN to NNpi");
  }
  const bool potential_affect_threshold =
      config.take({"Lattice", "Potentials_Affect_Thresholds"}, false);
  return {{0., dt},
          {0.0, output_dt},
          ntest,
          config.take({"General", "Gaussian_Sigma"}, 1.),
          config.take({"General", "Gauss_Cutoff_In_Sigma"}, 4.),
          config_coll.take({"Two_to_One"}, true),
          config_coll.take({"Included_2to2"}, ReactionsBitSet().set()),
          config_coll.take({"Strings"}, modus_chooser != "Box"),
          config_coll.take({"Use_AQM"}, true),
          config_coll.take({"Strings_with_Probability"}, true),
          config_coll.take({"NNbar_Treatment"}, NNbarTreatment::Strings),
          config.has_value({"Output", "Photons"}),
          low_snn_cut,
          potential_affect_threshold};
}
}  // unnamed namespace

/// Creates a verbose textual description of the setup of the Experiment.
template <typename Modus>
std::ostream &operator<<(std::ostream &out, const Experiment<Modus> &e) {
  switch (e.time_step_mode_) {
    case TimeStepMode::None:
      out << "Not using time steps\n";
      break;
    case TimeStepMode::Fixed:
      out << "Using fixed time step size: "
          << e.parameters_.labclock.timestep_duration() << " fm/c\n";
      break;
    case TimeStepMode::Adaptive:
      out << "Using adaptive time steps, starting with: "
          << e.parameters_.labclock.timestep_duration() << " fm/c\n";
      break;
  }
  out << "End time: " << e.end_time_ << " fm/c\n";
  out << e.modus_;
  return out;
}

template <typename Modus>
void Experiment<Modus>::create_output(const std::string &format,
                                      const std::string &content,
                                      const bf::path &output_path,
                                      const OutputParameters &out_par) {
  const auto &log = logger<LogArea::Experiment>();
  log.info() << "Adding output " << content << " of format " << format
             << std::endl;

  if (format == "VTK" && content == "Particles") {
    outputs_.emplace_back(make_unique<VtkOutput>(output_path, content));
  } else if (format == "Root") {
#ifdef SMASH_USE_ROOT
    outputs_.emplace_back(
        make_unique<RootOutput>(output_path, content, out_par));
#else
    log.error("Root output requested, but Root support not compiled in");
#endif
  } else if (format == "Binary") {
    if (content == "Collisions" || content == "Dileptons" ||
        content == "Photons") {
      outputs_.emplace_back(
          make_unique<BinaryOutputCollisions>(output_path, content, out_par));
    } else if (content == "Particles") {
      outputs_.emplace_back(
          make_unique<BinaryOutputParticles>(output_path, content, out_par));
    }
  } else if (format == "Oscar1999" || format == "Oscar2013") {
    outputs_.emplace_back(
        create_oscar_output(format, content, output_path, out_par));
  } else if (content == "Thermodynamics" && format == "ASCII") {
    outputs_.emplace_back(
        make_unique<ThermodynamicOutput>(output_path, content, out_par));
  } else if (content == "Thermodynamics" && format == "VTK") {
    printout_lattice_td_ = true;
    outputs_.emplace_back(make_unique<VtkOutput>(output_path, content));
  } else {
    log.error() << "Unknown combination of format (" << format
                << ") and content (" << content << "). Fix the config.";
  }
}

/*!\Userguide
 * \page input_general_
 * \key End_Time (double, required): \n
 * The time after which the evolution is stopped. Note
 * that the starting time depends on the chosen Modus.
 *
 * \key Randomseed (int, required): \n
 * Initial seed for the random number generator. If this is
 * negative, the seed will be randomly generated by the operating system.
 *
 * \key Nevents (int, required): \n
 * Number of events to calculate.
 *
 * \key Use_Grid (bool, optional, default = true): \n
 * \li \key true - A grid is used to reduce the combinatorics of interaction
 * lookup \n \li \key false - No grid is used.
 *
 * \key Time_Step_Mode (string, optional, default = Fixed): \n
 * The mode of time stepping. Possible values: \n
 * \li \key None - No time steps are used. Cannot be used with potentials \n
 * \li \key Fixed - Fixed-sized time steps \n
 * \li \key Adaptive - Time steps with adaptive sizes.
 *
 * \key Metric_Type (string, optional, default = NoExpansion): \n
 * Select which kind of expansion the metric should have. This needs only be
 * specified for the sphere modus:
 * \li \key NoExpansion - Default SMASH run, with Minkowski metric \n
 * \li \key MasslessFRW - FRW expansion going as t^(1/2)
 * \li \key MassiveFRW - FRW expansion going as t^(2/3)
 * \li \key Exponential - FRW expansion going as e^(t/2)
 *
 * \key Expansion_Rate (double, optional, default = 0.1) \n
 * Corresponds to the speed of expansion of the universe in non minkowski
 * metrics if MetricType is any other than \key NoExpansion. \n
 * It corresponds to \f$b_r/l_0\f$ if the metric type is \key MasslessFRW or
 * \key MassiveFRW, and to the parameter b in the Exponential expansion where
 * \f$a(t) ~ e^{bt/2}\f$. \n
 *
 * \page input_collision_term_ Collision_Term
 *
 * \key Two_to_One (bool, optional, default = \key true) \n
 * Enable 2 <--> 1 processes (resonance formation and decays).
 *
 * \key Included_2to2 (list of 2 <--> 2 reactions,
 * optional, default = ["All"]) \n
 * List that contains all possible 2 <--> 2 process categories. Each process of
 * the listed category can be performed within the simulation. Possible
 * categories are: \li \key "Elastic" - elastic binary scatterings \li \key
 * "NN_to_NR" - nucleon + nucleon <--> nucleon + resonance \li \key "NN_to_DR" -
 * nucleon + nucleon <--> delta + resonance \li \key "KN_to_KN" - kaon + nucleon
 * <--> kaon + nucleon \li \key "KN_to_KDelta" - kaon + nucleon <--> kaon + dela
 * \li \key "Strangeness_exchange" - processes with strangeness exchange
 * \li \key "All" - include all binary processes, no necessity to list each
 * single category
 *
 * \key Force_Decays_At_End (bool, optional, default = \key true): \n
 * \li \key true - Force all resonances to decay after last timestep \n
 * \li \key false - Don't force decays (final output can contain resonances)
 *
 * \key No_Collisions (bool, optional, default = false) \n
 * Disable all possible collisions, only allow decays to occur
 * if not forbidden by other options. Useful for running SMASH
 * as a decay afterburner, but not recommended in general, because
 * it breaks the detailed balance.
 *
 * \key NNbar_Treatment (string, optional, default = "strings")
 * \li \key "no annihilation" - No annihilation of NNbar is performed.
 * \li \key "resonances" - Annhilation through NNbar → ρh₁(1170); combined with
 *  ρ → ππ and h₁(1170) → πρ, which gives 5 pions on average.
 * \li \key "strings" - Annihilation throug string fragmentation.
 *
 * \key Use_AQM (bool, optional, default = \key true) \n
 * Turn on AQM cross-sections for exotic combination of particles
 * (baryon-baryon cross-sections are scaled from proton-proton high energy
 * parametrization, for example). This includes both elastic and non-elastic
 * contributions; non-elastic contributions go through string fragmentation.
 * Turning off strings or elastic collisions while leaving this on will
 * result in the corresponding part of the AQM cross-sections to also be off.
 * Cross-sections parametrization are scaled according to
 * \f[ \frac{\sigma^{AQM}_{process}}{\sigma^{AQM}_{ref_process}}
 * \sigma^{param}_{ref_process}\f]
 * where \f$ \sigma^{AQM}_x = 40 \left( \frac{2}{3} \right)^{n_{meson}}
 * (1 - 0.4 x^s_1) (1 - 0.4 x^s_2) \f$, with \f$n_{meson}\f$ being the number
 * of mesons in the process, \f$x^s_{1,2}\f$ the fraction of strange quarks in
 * the participant. "process" is then a generic process and "ref_process" a
 * reference process such as PP for which solid parametrizations exist.
 * (\iref{Bass:1998ca})
 *
 * \key Strings_with_Probability (bool, optional, default = \key true): \n
 * \li \key true - String processes are triggered according to a probability
 *                 increasing smoothly with the collisional energy from 0 to 1
 *                 in a certain energy window. At energies beyond that window,
 *                 all the inelastic scatterings are via strings, while at the
 *                 energies below that window, all the scatterings are via
 *                 non-string processes. One should be careful that in this
 *                 approach, the scatterings via resoances are also suppressed
 *                 in the intermediate energy region, and vanishes at high
 *                 energies, e.g. pπ→Δ→ΣK can't happen at a collisional energy
 *                 beyond 2.2 GeV in this approach. Therefore, the cross
 *                 sections of the scatterings to the certain final states,
 *                 which might be crucial for the production of the rare
 *                 species, will be reduced at the high energies. \n
 * \li \key false - String processes always happen as long as the collisional
 *                  energy exceeds the threshold value by 0.9 GeV, and the
 *                  parametrized total cross section is larger than the sum of
 *                  cross sections contributed by the non-string processes. The
 *                  string cross section is thus obtained by taking the
 *                  difference between them.
 *
 * \subpage pauliblocker
 */
template <typename Modus>
Experiment<Modus>::Experiment(Configuration config, const bf::path &output_path)
    : parameters_(create_experiment_parameters(config)),
      density_param_(DensityParameters(parameters_)),
      modus_(config["Modi"], parameters_),
      particles_(),
      nevents_(config.take({"General", "Nevents"})),
      end_time_(config.take({"General", "End_Time"})),
      delta_time_startup_(parameters_.labclock.timestep_duration()),
      force_decays_(
          config.take({"Collision_Term", "Force_Decays_At_End"}, true)),
      use_grid_(config.take({"General", "Use_Grid"}, true)),
      metric_(
          config.take({"General", "Metric_Type"}, ExpansionMode::NoExpansion),
          config.take({"General", "Expansion_Rate"}, 0.1)),
      dileptons_switch_(config.has_value({"Output", "Dileptons"})),
      photons_switch_(config.has_value({"Output", "Photons"})),
      time_step_mode_(
          config.take({"General", "Time_Step_Mode"}, TimeStepMode::Fixed)) {
  const auto &log = logger<LogArea::Experiment>();
  log.info() << *this;

  // create finders
  if (dileptons_switch_) {
    dilepton_finder_ = make_unique<DecayActionsFinderDilepton>();
  }
  if (parameters_.photons_switch) {
    n_fractional_photons_ = config.take({"Output", "Photons", "Fractions"});
  }
  if (parameters_.two_to_one) {
    action_finders_.emplace_back(make_unique<DecayActionsFinder>());
  }
  bool no_coll = config.take({"Collision_Term", "No_Collisions"}, false);
  if ((parameters_.two_to_one || parameters_.included_2to2.any() ||
       parameters_.strings_switch) &&
      !no_coll) {
    auto scat_finder = make_unique<ScatterActionsFinder>(
        config, parameters_, nucleon_has_interacted_, modus_.total_N_number(),
        modus_.proj_N_number());
    max_transverse_distance_sqr_ =
        scat_finder->max_transverse_distance_sqr(parameters_.testparticles);
    action_finders_.emplace_back(std::move(scat_finder));
  } else {
    max_transverse_distance_sqr_ = maximum_cross_section / M_PI * fm2_mb;
  }
  const double modus_l = modus_.length();
  if (modus_l > 0.) {
    action_finders_.emplace_back(make_unique<WallCrossActionsFinder>(modus_l));
  }

  if (config.has_value({"Collision_Term", "Pauli_Blocking"})) {
    log.info() << "Pauli blocking is ON.";
    pauli_blocker_ = make_unique<PauliBlocker>(
        config["Collision_Term"]["Pauli_Blocking"], parameters_);
  }
<<<<<<< HEAD
  ParticleData::formation_power_ = config.take({"Collision_Term", 
                                              "Power_Particle_Formation"}, 1.);
=======
  ParticleData::formation_power_ = config.take(
      {"Collision_Term", "String_Parameters", "Power_Particle_Formation"}, -1.);
>>>>>>> 1fa30003

  /*!\Userguide
   * \page input_general_ General
   * \subpage input_general_adaptive_
   * (optional)
   *
   * \page input_general_adaptive_ Adaptive_Time_Step
   * Additional parameters for the adaptive time step mode.
   *
   * \key Smoothing_Factor (double, optional, default = 0.1) \n
   * Parameter of the exponential smoothing of the rate estimate.
   *
   * \key Target_Missed_Actions (double, optional, default = 0.01) \n
   * The fraction of missed actions that is targeted by the algorithm.
   *
   * \key Allowed_Deviation (double, optional, default = 2.5) \n
   * Limit by how much the target can be exceeded before the time step is
   * aborted.
   **/

  /*!\Userguide
   * \page input_general_
   *
   * \n
   * Example: Configuring General Properties
   * --------------
   * The following example provides a possibility for the \key General
   * configuration.
   *
   *\verbatim
   General:
       Modus: Collider
       Delta_Time: 0.1
       Testparticles: 1
       Gaussian_Sigma: 1.0
       Gauss_Cutoff_In_Sigma: 3.0
       End_Time: 100.0
       Randomseed: -1
       Nevents: 20
       Use_Grid: True
       Time_Step_Mode: Fixed
   \endverbatim
   * For the use of adaptive timesteps, change the \key Time_Step_Mode and
   * include the corresponding additional parameters:
   *\verbatim
       Time_Step_Mode: Adaptive
       Adaptive_Time_Step:
           Smoothing_Factor: 0.1
           Target_Missed_Actions: 0.01
           Allowed_Deviation: 2.5
   \endverbatim
   *
   * In the case of an expanding sphere setup, change the \key Modus and provide
   * further information about the expansion.
   *\verbatim
       Modus: Sphere
       MetricType: MasslessFRW
       Expansion_Rate: 0.1
   \endverbatim
   *
   **/

  if (time_step_mode_ == TimeStepMode::Adaptive) {
    adaptive_parameters_ = make_unique<AdaptiveParameters>(
        config["General"]["Adaptive_Time_Step"], delta_time_startup_);
    log.info() << *adaptive_parameters_;
  }

  // create outputs
  log.trace(source_location, " create OutputInterface objects");

  auto output_conf = config["Output"];
  /*!\Userguide
   * \page output_general_ Output
   *
   * Output directory
   * ----------------
   *
   * Per default, the selected output files
   * will be saved in the directory ./data/\<run_id\>, where \<run_id\> is an
   * integer number starting from 0. At the beginning of a run SMASH checks,
   * if the ./data/0 directory exists. If it does not exist, it is created and
   * all output files are written there. If the directory already exists,
   * SMASH tries for ./data/1, ./data/2 and so on until it finds a free
   * number.
   *
   * The user can change output directory by a command line option, if
   * desired:
   * \code smash -o <user_output_dir> \endcode
   *
   * Output content
   * --------------
   * \anchor output_contents_
   * Output in SMASH is distinguished by _content_ and _format_, where content
   * means the physical information contained in the output (e.g. list of
   * particles, list of interactions, thermodynamics, etc) and format (e.g.
   * Oscar, binary or ROOT). The same content can be printed out in several
   * formats _simultaneously_.
   *
   * For an example of choosing specific output contents see
   * \ref configuring_output_ "Configuring SMASH output".
   *
   * The list of possible contents follows:
   *
   * - \b Particles  List of particles at regular time intervals in the
   *                 computational frame or (optionally) only at the event end.
   *   - Available formats: \ref format_oscar_particlelist,
   *      \ref format_binary_, \ref format_root, \ref format_vtk
   * - \b Collisions List of interactions: collisions, decays, box wall
   *                 crossings and forced thermalizations. Information about
   *                 incoming, outgoing particles and the interaction itself
   *                 is printed out.
   *   - Available formats: \ref format_oscar_collisions, \ref format_binary_,
   *                 \ref format_root
   * - \b Dileptons  Special dilepton output, see \subpage input_dileptons.
   *   - Available formats: \ref format_oscar_collisions,
   *                   \ref format_binary_ and \ref format_root
   * - \b Photons    Special photon output, see \subpage input_photons.
   *   - Available formats: \ref format_oscar_collisions,
   *                   \ref format_binary_ and \ref format_root.
   * - \b Thermodynamics This output allows to print out thermodynamic
   *          quantities such as density, energy-momentum tensor,
   *          Landau velocity, etc at one selected point versus time
   *          and on a spatial lattice  versus time \ref Thermodynamics.
   * \anchor list_of_output_formats
   * Output formats
   * --------------
   *
   * For choosing output formats see
   * \ref configuring_output_ "Configuring SMASH output".
   * Every output content can be printed out in several formats:
   * - \b "Oscar1999", \b "Oscar2013" - human-readable text output\n
   *   - For "Particles" content: \subpage format_oscar_particlelist
   *   - For "Collisions" content: \subpage format_oscar_collisions
   *   - General block structure of OSCAR formats: \subpage oscar_general_
   * - \b "Binary" - binary, not human-readable output
   *   - Faster to read and write than text outputs
   *   - Saves coordinates and momenta with the full double precision
   *   - General file structure is similar to \ref oscar_general_
   *   - Detailed description: \subpage format_binary_
   * - \b "Root" - binary output in the format used by ROOT software
   *     (http://root.cern.ch)
   *   - Even faster to read and write, requires less disk space
   *   - Format description: \subpage format_root
   * - \b "VTK" - text output suitable for an easy
   *     visualization using paraview software
   *   - This output can be opened by paraview to see the visulalization.
   *   - For "Particles" content \subpage format_vtk
   *   - For "Thermodynamics" content \subpage output_vtk_lattice_
   * - \b "ASCII" - a human-readable text-format table of values
   *   - Used only for "Thermodynamics", see \ref Thermodynamics
   *
   * \note Output of coordinates for the "Collisions" content in
   *       the periodic box has a feature:
   *       \subpage collisions_output_in_box_modus_
   */

  /*!\Userguide
   * \page input_dileptons Dileptons
   * Enables dilepton output together with DecayActionsFinderDilepton.
   * By default, the extended OSCAR output is enabled. The dilepton output
   * format is identical to the collision output, it does however only contain
   * information about the dilepton decays at every timestep.
   *
   * The treatment of Dilepton Decays is special:
   *
   * \li Dileptons are treated via the time integration method, also called
   * 'shining', as described in \iref{Schmidt:2008hm}, chapter 2D.
   * This means that, because dilepton decays are so rare, possible decays are
   * written in the output at every hadron propagation without ever performing
   * them. The are weighted with a "shining weight" to compensate for the
   * over-production.
   * \li The shining weight can be found in the weight element of the output.
   * \li The shining method is implemented in the DecayActionsFinderDilepton,
   * which is enabled together with the dilepton output.
   *
   * \note If you want dilepton decays, you also have to modify decaymodes.txt.
   * Dilepton decays are commented out by default.
   **/

  /*!\Userguide
   * \page input_photons Photons
   * Enables the photon output together with the correpsoning
   * ScatterActionPhoton.
   *
   * Photons are treated perturbatively and are produced from binary
   * scattering processes. Their production follows the framework from Turbide
   * et al. described in \iref{Turbide:2006}. Following the perturbative
   * treatment, the produced photons do not contribute to the evolution of the
   * hadronic system. They are rather direcly printed to the photon output.
   * The mechanism for photon production is the following:
   * \li Look for hadronic interactions of particles that are also incoming
   * particles of a photon process. Currently, the latter include binary
   * scatterings of \f$ \pi \f$ and \f$ \rho \f$ mesons.
   * \li Perform the photon action and write the results to the photon output.
   * The final state particles are not of interested anymore as they are not
   * propagated further in the evolution. To account for the probabiity that
   * photon processes are significantly less likely than hadronic processes,
   * the produced photons are weighted according to the ratio of the photon
   * cross section to the hadronic cross section used the find the interaction.
   * This weight can be found in the weight element of the photon output.
   * \li Perform the original hadronic action based on which the photon action
   * was found. Propagate all final states particles throughout the hadronic
   * evolution as if no photon action had occured.
   *
   * As photons are produced very rarely, a lot of statistics is necessery to
   * yield useful results. Alternatively, it it possible to use fractional
   * photons. This means that for each produced photon, \f$ N_{\text{Frac}} \f$
   * photons are actually sampled with different kinematic properties so that
   * more phase space is covered. See \ref input_output_options_ on how to set
   *the flag.
   **/

  dens_type_ = config.take({"Output", "Density_Type"}, DensityType::None);
  log.info() << "Density type printed to headers: " << dens_type_;

  const OutputParameters output_parameters(std::move(output_conf));

  std::vector<std::string> output_contents = output_conf.list_upmost_nodes();
  for (const auto &content : output_contents) {
    auto this_output_conf = output_conf[content.c_str()];
    std::vector<std::string> formats = this_output_conf.take({"Format"});
    for (const auto &format : formats) {
      create_output(format, content, output_path, output_parameters);
    }
  }

  /* We can take away the Fermi motion flag, because the collider modus is
   * already initialized. We only need it when potentials are enabled, but we
   * always have to take it, otherwise SMASH will complain about unused
   * options. We have to provide a default value for modi other than Collider.
   */
  const FermiMotion motion =
      config.take({"Modi", "Collider", "Fermi_Motion"}, FermiMotion::Off);
  if (config.has_value({"Potentials"})) {
    if (time_step_mode_ == TimeStepMode::None) {
      log.error() << "Potentials only work with time steps!";
      throw std::invalid_argument("Can't use potentials without time steps!");
    }
    if (motion == FermiMotion::Frozen) {
      log.error() << "Potentials don't work with frozen Fermi momenta! "
                     "Use normal Fermi motion instead.";
      throw std::invalid_argument(
          "Can't use potentials "
          "with frozen Fermi momenta!");
    }
    log.info() << "Potentials are ON.";
    // potentials need testparticles and gaussian sigma from parameters_
    potentials_ = make_unique<Potentials>(config["Potentials"], parameters_);
  }

  /*!\Userguide
   * \page input_lattice_ Lattice
   *
   * \key Sizes (array<double,3>, required, no default): \n
   *      Sizes of lattice in x, y, z directions in fm.
   *
   * \key Cell_Number (array<int,3>, required, no default): \n
   *      Number of cells in x, y, z directions.
   *
   * \key Origin (array<double,3>, required, no default): \n
   *      Coordinates of the left, down, near corner of the lattice in fm.
   *
   * \key Periodic (bool, required, no default): \n
   *      Use periodic continuation or not. With periodic continuation
   *      x + i * lx is equivalent to x, same for y, z.
   *
   * \key Potentials_Affect_Thresholds (bool, optional, default = false): \n
   * Include potential effects, since mean field potentials change the threshold
   * energies of the actions.
   *
   * For format of lattice output see \ref output_vtk_lattice_. To configure
   * output of the quantities on the lattice to vtk files see
   * \ref input_output_options_.
   *
   * \n
   * Examples: Configuring the Lattice
   * --------------
   * The following example configures the lattice with the origin in (0,0,0),
   * 20 cells of 10 fm size in each direction and with periodic boundary
   * conditions. The potential effects on the thresholds are taken into
   * consideration.
   *
   *\verbatim
   Lattice:
       Origin:    [0.0, 0.0, 0.0]
       Sizes:    [10.0, 10.0, 10.0]
       Cell_Number:    [20, 20, 20]
       Periodic: True
       Potentials_Affect_Thresholds: True
   \endverbatim
   */

  // Create lattices
  if (config.has_value({"Lattice"})) {
    // Take lattice properties from config to assign them to all lattices
    const std::array<double, 3> l = config.take({"Lattice", "Sizes"});
    const std::array<int, 3> n = config.take({"Lattice", "Cell_Number"});
    const std::array<double, 3> origin = config.take({"Lattice", "Origin"});
    const bool periodic = config.take({"Lattice", "Periodic"});

    if (printout_lattice_td_) {
      dens_type_lattice_printout_ = output_parameters.td_dens_type;
      printout_tmn_ = output_parameters.td_tmn;
      printout_tmn_landau_ = output_parameters.td_tmn_landau;
      printout_v_landau_ = output_parameters.td_v_landau;
    }
    if (printout_tmn_ || printout_tmn_landau_ || printout_v_landau_) {
      Tmn_ = make_unique<RectangularLattice<EnergyMomentumTensor>>(
          l, n, origin, periodic, LatticeUpdate::AtOutput);
    }
    /* Create baryon and isospin density lattices regardless of config
       if potentials are on. This is because they allow to compute
       potentials faster */
    if (potentials_) {
      if (potentials_->use_skyrme()) {
        jmu_B_lat_ = make_unique<DensityLattice>(l, n, origin, periodic,
                                                 LatticeUpdate::EveryTimestep);
        UB_lat_ = make_unique<RectangularLattice<double>>(
            l, n, origin, periodic, LatticeUpdate::EveryTimestep);
        dUB_dr_lat_ = make_unique<RectangularLattice<ThreeVector>>(
            l, n, origin, periodic, LatticeUpdate::EveryTimestep);
      }
      if (potentials_->use_symmetry()) {
        jmu_I3_lat_ = make_unique<DensityLattice>(l, n, origin, periodic,
                                                  LatticeUpdate::EveryTimestep);
        UI3_lat_ = make_unique<RectangularLattice<double>>(
            l, n, origin, periodic, LatticeUpdate::EveryTimestep);
        dUI3_dr_lat_ = make_unique<RectangularLattice<ThreeVector>>(
            l, n, origin, periodic, LatticeUpdate::EveryTimestep);
      }
    } else {
      if (dens_type_lattice_printout_ == DensityType::Baryon) {
        jmu_B_lat_ = make_unique<DensityLattice>(l, n, origin, periodic,
                                                 LatticeUpdate::AtOutput);
      }
      if (dens_type_lattice_printout_ == DensityType::BaryonicIsospin) {
        jmu_I3_lat_ = make_unique<DensityLattice>(l, n, origin, periodic,
                                                  LatticeUpdate::AtOutput);
      }
    }
    if (dens_type_lattice_printout_ != DensityType::None &&
        dens_type_lattice_printout_ != DensityType::BaryonicIsospin &&
        dens_type_lattice_printout_ != DensityType::Baryon) {
      jmu_custom_lat_ = make_unique<DensityLattice>(l, n, origin, periodic,
                                                    LatticeUpdate::AtOutput);
    }
  } else if (printout_lattice_td_) {
    log.error(
        "If you want Thermodynamic VTK output, configure a lattice for it.");
  }

  // Store pointers to potential and lattice accessible for Action
  if (parameters_.potential_affect_threshold) {
    Action::input_potential(UB_lat_.get(), UI3_lat_.get(), potentials_.get());
  }

  // Create forced thermalizer
  if (config.has_value({"Forced_Thermalization"})) {
    Configuration &&th_conf = config["Forced_Thermalization"];
    thermalizer_ = modus_.create_grandcan_thermalizer(th_conf);
  }

  /* Take the seed setting only after the configuration was stored to a file
   * in smash.cc */
  seed_ = config.take({"General", "Randomseed"});
}

/// String representing a horizontal line.
const std::string hline(80, '-');

template <typename Modus>
void Experiment<Modus>::initialize_new_event() {
  const auto &log = logger<LogArea::Experiment>();

  random::set_seed(seed_);
  log.info() << "random number seed: " << seed_;
  /* Set seed for the next event. It has to be positive, so it can be entered
   * in the config.
   *
   * We have to be careful about the minimal integer, whose absolute value
   * cannot be represented. */
  int64_t r = random::advance();
  while (r == INT64_MIN) {
    r = random::advance();
  }
  seed_ = std::abs(r);

  particles_.reset();

  // Sample particles according to the initial conditions
  double start_time = modus_.initial_conditions(&particles_, parameters_);
  /* For box modus make sure that particles are in the box. In principle, after
   * a correct initialization they should be, so this is just playing it safe.
   */
  modus_.impose_boundary_conditions(&particles_, outputs_);
  // Reset the simulation clock
  double timestep = delta_time_startup_;

  switch (time_step_mode_) {
    case TimeStepMode::Fixed:
      break;
    case TimeStepMode::Adaptive:
      adaptive_parameters_->initialize(timestep);
      break;
    case TimeStepMode::None:
      timestep = end_time_ - start_time;
      // Take care of the box modus + timestepless propagation
      const double max_dt = modus_.max_timestep(max_transverse_distance_sqr_);
      if (max_dt > 0. && max_dt < timestep) {
        timestep = max_dt;
      }
      break;
  }
  Clock clock_for_this_event(start_time, timestep);
  parameters_.labclock = std::move(clock_for_this_event);

  // Reset the output clock
  const double dt_output = parameters_.outputclock.timestep_duration();
  const double zeroth_output_time =
      std::floor(start_time / dt_output) * dt_output;
  Clock output_clock(zeroth_output_time, dt_output);
  parameters_.outputclock = std::move(output_clock);

  log.debug("Lab clock: t_start = ", parameters_.labclock.current_time(),
            ", dt = ", parameters_.labclock.timestep_duration());
  log.debug("Output clock: t_start = ", parameters_.outputclock.current_time(),
            ", dt = ", parameters_.outputclock.timestep_duration());

  /* Save the initial conserved quantum numbers and total momentum in
   * the system for conservation checks */
  conserved_initial_ = QuantumNumbers(particles_);
  wall_actions_total_ = 0;
  previous_wall_actions_total_ = 0;
  interactions_total_ = 0;
  previous_interactions_total_ = 0;
  total_pauli_blocked_ = 0;
  // Print output headers
  log.info() << hline;
  log.info() << " Time       <Ediff>      <pdiff>  <scattrate>    <scatt>  "
                "<particles>   <timing>";
  log.info() << hline;
}

/**
 * Generate the tabulated string which will be printed to the screen when
 * SMASH is running
 *
 * \param[in] particles The interacting particles. Their information will be
 *            used to check the conservation of the total energy and momentum.
 *	      the total number of the particles will be used and printed as
 *	      well.
 * \param[in] scatterings_total Total number of the scatterings from the
 *            beginning to the current time step.
 * \param[in] scatterings_this_interval Number of the scatterings occur within
 *            the current timestep.
 * \param[in] conserved_initial Initial quantum numbers needed to check the
 *            conservations
 * \param[in] time_start Moment in the REAL WORLD when SMASH starts to run [s]
 * \param[in] time Current moment in SMASH [fm/c]
 * \return 'Current time in SMASH [fm/c]', 'Deviation of the energy from the
 *          initial value [GeV]', 'Deviation of the momentum from the initial
 *          value [GeV]', 'Averaged collisional rate [c/fm]', 'Number of the
 *          scatterings occur within the timestep', 'Total particle number',
 *          'Computing time consumed'
 */
static std::string format_measurements(const Particles &particles,
                                       uint64_t scatterings_total,
                                       uint64_t scatterings_this_interval,
                                       const QuantumNumbers &conserved_initial,
                                       SystemTimePoint time_start,
                                       double time) {
  const SystemTimeSpan elapsed_seconds = SystemClock::now() - time_start;

  const QuantumNumbers current_values(particles);
  const QuantumNumbers difference = conserved_initial - current_values;

  std::ostringstream ss;
  // clang-format off
  ss << field<5> << time << field<12, 3> << difference.momentum().x0()
     << field<12, 3> << difference.momentum().abs3()
     << field<12, 3> << (time > really_small
                           ? 2.0 * scatterings_total / (particles.size() * time)
                           : 0.)
     << field<10, 3> << scatterings_this_interval
     << field<12, 3> << particles.size() << field<10, 3> << elapsed_seconds;
  // clang-format on
  return ss.str();
}

template <typename Modus>
template <typename Container>
bool Experiment<Modus>::perform_action(
    Action &action, const Container &particles_before_actions) {
  const auto &log = logger<LogArea::Experiment>();
  // Make sure to skip invalid and Pauli-blocked actions.
  if (!action.is_valid(particles_)) {
    log.debug(~einhard::DRed(), "✘ ", action, " (discarded: invalid)");
    return false;
  }
  action.generate_final_state();
  log.debug("Process Type is: ", action.get_type());
  if (pauli_blocker_ && action.is_pauli_blocked(particles_, *pauli_blocker_)) {
    total_pauli_blocked_++;
    return false;
  }
  if (modus_.is_collider()) {
    /* Mark incoming nucleons as interacted - now they are permitted
     * to collide with nucleons from their native nucleus */
    for (const auto &incoming : action.incoming_particles()) {
      assert(incoming.id() >= 0);
      if (incoming.id() < modus_.total_N_number()) {
        nucleon_has_interacted_[incoming.id()] = true;
      }
    }
  }
  /* Make sure to pick a non-zero integer, because 0 is reserved for "no
   * interaction yet". */
  const auto id_process = static_cast<uint32_t>(interactions_total_ + 1);
  action.perform(&particles_, id_process);
  interactions_total_++;
  if (action.get_type() == ProcessType::Wall) {
    wall_actions_total_++;
  }
  // Calculate Eckart rest frame density at the interaction point
  double rho = 0.0;
  if (dens_type_ != DensityType::None) {
    const FourVector r_interaction = action.get_interaction_point();
    constexpr bool compute_grad = false;
    rho = rho_eckart(r_interaction.threevec(), particles_before_actions,
                     density_param_, dens_type_, compute_grad)
              .first;
  }
  /*!\Userguide
   * \page collisions_output_in_box_modus_ Collision output in box modus
   * \note When SMASH is running in the box modus, particle coordinates
   * in the collision output can be out of the box. This is not an error.  Box
   * boundary conditions are intentionally not imposed before collision output
   * to allow unambiguous finding of the interaction point.
   * <I>Example</I>: two particles in the box have x coordinates 0.1 and
   * 9.9 fm, while box L = 10 fm. Suppose these particles collide.
   * For calculating collision the first one is wrapped to 10.1 fm.
   * Then output contains coordinates of 9.9 fm and 10.1 fm.
   * From this one can infer interaction point at x = 10 fm.
   * Were boundary conditions imposed before output,
   * their x coordinates would be 0.1 and 9.9 fm and interaction point
   * position could be either at 10 fm or at 5 fm.
   */
  for (const auto &output : outputs_) {
    if (!output->is_dilepton_output() && !output->is_photon_output()) {
      output->at_interaction(action, rho);
    }
  }

  // At every collision photons can be produced.
  // Note: We rely here on the lazy evaluation of the arguments to if.
  // It may happen that in a wall-crossing-action sqrt_s raises an exception.
  // Therefore we first have to check if the incoming particles can undergo
  // an em-interaction.
  if (photons_switch_ &&
      ScatterActionPhoton::is_photon_reaction(action.incoming_particles()) &&
      ScatterActionPhoton::is_kinematically_possible(
          action.sqrt_s(), action.incoming_particles())) {
    /* Time in the action constructor is relative to
     * current time of incoming */
    constexpr double action_time = 0.;
    ScatterActionPhoton photon_act(action.incoming_particles(), action_time,
                                   n_fractional_photons_,
                                   action.get_total_weight());

    /**
     * Add a completely dummy process to the photon action. The only important
     * thing is that its cross-section is equal to the cross-section of the
     * hadronic action. This can be done, because the photon action is never
     * actually performed, only the final state is generated and printed to
     * the photon output.
     * Note: The cross_section_scaling_factor can be neglected here, since it
     * cancels out for the weighting, where a ratio of (unscaled) photon
     * cross section and (unscaled) hadronic cross section is taken.
     */
    photon_act.add_dummy_hadronic_process(action.get_total_weight());

    // Now add the actual photon reaction channel.
    photon_act.add_single_process();

    photon_act.perform_photons(outputs_);
  }
  log.debug(~einhard::Green(), "✔ ", action);
  return true;
}

/**
 * Make sure `interactions_total` can be represented as a 32-bit integer.
 * This is necessary for converting to a `id_process`. The latter is 32-bit
 * integer, because it is written like this to binary output.
 *
 * \param[in] interactions_total Total interaction number
 */
static void check_interactions_total(uint64_t interactions_total) {
  constexpr uint64_t max_uint32 = std::numeric_limits<uint32_t>::max();
  if (interactions_total >= max_uint32) {
    throw std::runtime_error("Integer overflow in total interaction number!");
  }
}

template <typename Modus>
void Experiment<Modus>::run_time_evolution() {
  Actions actions;

  const auto &log = logger<LogArea::Experiment>();
  const auto &log_ad_ts = logger<LogArea::AdaptiveTS>();

  log.info() << format_measurements(
      particles_, interactions_total_ - wall_actions_total_, 0u,
      conserved_initial_, time_start_, parameters_.labclock.current_time());

  while (parameters_.labclock.current_time() < end_time_) {
    const double t = parameters_.labclock.current_time();
    const double dt =
        std::min(parameters_.labclock.timestep_duration(), end_time_ - t);
    log.debug("Timestepless propagation for next ", dt, " fm/c.");

    // Perform forced thermalization if required
    if (thermalizer_ &&
        thermalizer_->is_time_to_thermalize(parameters_.labclock)) {
      const bool ignore_cells_under_treshold = true;
      thermalizer_->update_lattice(particles_, density_param_,
                                   ignore_cells_under_treshold);
      const double current_t = parameters_.labclock.current_time();
      thermalizer_->thermalize(particles_, current_t,
                               parameters_.testparticles);
      ThermalizationAction th_act(*thermalizer_, current_t);
      if (th_act.any_particles_thermalized()) {
        perform_action(th_act, particles_);
      }
    }

    /* (1.a) Create grid. */
    double min_cell_length = compute_min_cell_length(dt);
    log.debug("Creating grid with minimal cell length ", min_cell_length);
    const auto &grid = use_grid_
                           ? modus_.create_grid(particles_, min_cell_length)
                           : modus_.create_grid(particles_, min_cell_length,
                                                CellSizeStrategy::Largest);

    /* (1.b) Iterate over cells and find actions. */
    grid.iterate_cells(
        [&](const ParticleList &search_list) {
          for (const auto &finder : action_finders_) {
            actions.insert(finder->find_actions_in_cell(search_list, dt));
          }
        },
        [&](const ParticleList &search_list,
            const ParticleList &neighbors_list) {
          for (const auto &finder : action_finders_) {
            actions.insert(finder->find_actions_with_neighbors(
                search_list, neighbors_list, dt));
          }
        });

    /* (2) In case of adaptive timesteps adapt timestep size */
    if (time_step_mode_ == TimeStepMode::Adaptive && actions.size() > 0u) {
      double new_timestep = parameters_.labclock.timestep_duration();
      if (adaptive_parameters_->update_timestep(actions, particles_.size(),
                                                &new_timestep)) {
        parameters_.labclock.set_timestep_duration(new_timestep);
        log_ad_ts.info("New timestep is set to ", new_timestep);
      }
    }

    /* (3) Propagation from action to action until the end of timestep */
    run_time_evolution_timestepless(actions);

    /* (4) Update potentials (if computed on the lattice) and
     *     compute new momenta according to equations of motion */
    if (potentials_) {
      update_potentials();
      update_momenta(&particles_, parameters_.labclock.timestep_duration(),
                     *potentials_, dUB_dr_lat_.get(), dUI3_dr_lat_.get());
    }

    /* (5) Expand universe if non-minkowskian metric; updates
     *     positions and momenta according to the selected expansion */
    if (metric_.mode_ != ExpansionMode::NoExpansion) {
      expand_space_time(&particles_, parameters_, metric_);
    }

    ++parameters_.labclock;

    /* (6) Check conservation laws.
     *
     * Check conservation of conserved quantities if potentials and string
     * fragmentation are off.  If potentials are on then momentum is conserved
     * only in average.  If string fragmentation is on, then energy and
     * momentum are only very roughly conserved in high-energy collisions. */
    if (!potentials_ && !parameters_.strings_switch &&
        metric_.mode_ == ExpansionMode::NoExpansion) {
      std::string err_msg = conserved_initial_.report_deviations(particles_);
      if (!err_msg.empty()) {
        log.error() << err_msg;
        throw std::runtime_error("Violation of conserved quantities!");
      }
    }
  }

  if (pauli_blocker_) {
    log.info("Interactions: Pauli-blocked/performed = ", total_pauli_blocked_,
             "/", interactions_total_ - wall_actions_total_);
  }
}

template <typename Modus>
void Experiment<Modus>::propagate_and_shine(double to_time) {
  const double dt =
      propagate_straight_line(&particles_, to_time, beam_momentum_);
  if (dilepton_finder_ != nullptr) {
    for (const auto &output : outputs_) {
      dilepton_finder_->shine(particles_, output.get(), dt);
    }
  }
}

template <typename Modus>
void Experiment<Modus>::run_time_evolution_timestepless(Actions &actions) {
  const auto &log = logger<LogArea::Experiment>();

  const double start_time = parameters_.labclock.current_time();
  const double end_time = std::min(parameters_.labclock.next_time(), end_time_);
  double time_left = end_time - start_time;
  log.debug("Timestepless propagation: ", "Actions size = ", actions.size(),
            ", start time = ", start_time, ", end time = ", end_time);

  // iterate over all actions
  while (!actions.is_empty()) {
    // get next action
    ActionPtr act = actions.pop();
    if (!act->is_valid(particles_)) {
      log.debug(~einhard::DRed(), "✘ ", act, " (discarded: invalid)");
      continue;
    }
    if (act->time_of_execution() > end_time) {
      if (time_step_mode_ == TimeStepMode::Adaptive) {
        log.debug(~einhard::DRed(), "✘ ", act,
                  " (discarded: adaptive timestep"
                  " mode decreased timestep and this action is too late)");
      } else {
        log.error(act, " scheduled later than end time: t_action[fm/c] = ",
                  act->time_of_execution(), ", t_end[fm/c] = ", end_time);
      }
    }
    log.debug(~einhard::Green(), "✔ ", act);

    while (next_output_time() <= act->time_of_execution()) {
      log.debug("Propagating until output time: ", next_output_time());
      propagate_and_shine(next_output_time());
      ++parameters_.outputclock;
      intermediate_output();
    }

    /* (1) Propagate to the next action. */
    log.debug("Propagating until next action ", act,
              ", action time = ", act->time_of_execution());
    propagate_and_shine(act->time_of_execution());

    /* (2) Perform action.
     *
     * Update the positions of the incoming particles, because the information
     * in the action object will be outdated as the particles have been
     * propagated since the construction of the action. */
    act->update_incoming(particles_);

    const bool performed = perform_action(*act, particles_);

    /* No need to update actions for outgoing particles
     * if the action is not performed. */
    if (!performed) {
      continue;
    }

    /* (3) Update actions for newly-produced particles. */

    time_left = end_time - act->time_of_execution();
    const ParticleList &outgoing_particles = act->outgoing_particles();
    for (const auto &finder : action_finders_) {
      // Outgoing particles can still decay, cross walls...
      actions.insert(
          finder->find_actions_in_cell(outgoing_particles, time_left));
      // ... and collide with other particles.
      actions.insert(finder->find_actions_with_surrounding_particles(
          outgoing_particles, particles_, time_left));
    }

    check_interactions_total(interactions_total_);
  }

  while (next_output_time() <= end_time) {
    log.debug("Propagating until output time: ", next_output_time());
    propagate_and_shine(next_output_time());
    ++parameters_.outputclock;
    // Avoid duplicating printout at event end time
    if (parameters_.outputclock.current_time() < end_time_) {
      intermediate_output();
    }
  }

  log.debug("Propagating to time ", end_time);
  propagate_and_shine(end_time);
}

template <typename Modus>
void Experiment<Modus>::intermediate_output() {
  const auto &log = logger<LogArea::Experiment>();
  const uint64_t wall_actions_this_interval =
      wall_actions_total_ - previous_wall_actions_total_;
  previous_wall_actions_total_ = wall_actions_total_;
  const uint64_t interactions_this_interval = interactions_total_ -
                                              previous_interactions_total_ -
                                              wall_actions_this_interval;
  previous_interactions_total_ = interactions_total_;
  log.info() << format_measurements(
      particles_, interactions_total_ - wall_actions_total_,
      interactions_this_interval, conserved_initial_, time_start_,
      parameters_.outputclock.current_time());
  const LatticeUpdate lat_upd = LatticeUpdate::AtOutput;
  /** \todo (Dima) is this part of the code still useful?
   *
   * if (thermalizer_) {
   *  thermalizer_->update_lattice(particles_, density_param_);
   *  thermalizer_->print_statistics(parameters_.labclock);
  }*/
  // save evolution data
  for (const auto &output : outputs_) {
    if (output->is_dilepton_output() || output->is_photon_output()) {
      continue;
    }
    output->at_intermediate_time(particles_, parameters_.outputclock,
                                 density_param_);

    // Thermodynamic output on the lattice versus time
    switch (dens_type_lattice_printout_) {
      case DensityType::Baryon:
        update_density_lattice(jmu_B_lat_.get(), lat_upd, DensityType::Baryon,
                               density_param_, particles_);
        output->thermodynamics_output(ThermodynamicQuantity::EckartDensity,
                                      DensityType::Baryon, *jmu_B_lat_);
        break;
      case DensityType::BaryonicIsospin:
        update_density_lattice(jmu_I3_lat_.get(), lat_upd,
                               DensityType::BaryonicIsospin, density_param_,
                               particles_);
        output->thermodynamics_output(ThermodynamicQuantity::EckartDensity,
                                      DensityType::BaryonicIsospin,
                                      *jmu_I3_lat_);
        break;
      case DensityType::None:
        break;
      default:
        update_density_lattice(jmu_custom_lat_.get(), lat_upd,
                               dens_type_lattice_printout_, density_param_,
                               particles_);
        output->thermodynamics_output(ThermodynamicQuantity::EckartDensity,
                                      dens_type_lattice_printout_,
                                      *jmu_custom_lat_);
    }
    if (printout_tmn_ || printout_tmn_landau_ || printout_v_landau_) {
      update_Tmn_lattice(Tmn_.get(), lat_upd, dens_type_lattice_printout_,
                         density_param_, particles_);
      if (printout_tmn_) {
        output->thermodynamics_output(ThermodynamicQuantity::Tmn,
                                      dens_type_lattice_printout_, *Tmn_);
      }
      if (printout_tmn_landau_) {
        output->thermodynamics_output(ThermodynamicQuantity::TmnLandau,
                                      dens_type_lattice_printout_, *Tmn_);
      }
      if (printout_v_landau_) {
        output->thermodynamics_output(ThermodynamicQuantity::LandauVelocity,
                                      dens_type_lattice_printout_, *Tmn_);
      }
    }

    if (thermalizer_) {
      output->thermodynamics_output(*thermalizer_);
    }
  }
}

template <typename Modus>
void Experiment<Modus>::update_potentials() {
  if (potentials_) {
    if (potentials_->use_skyrme() && jmu_B_lat_ != nullptr) {
      update_density_lattice(jmu_B_lat_.get(), LatticeUpdate::EveryTimestep,
                             DensityType::Baryon, density_param_, particles_);
      const size_t UBlattice_size = UB_lat_->size();
      for (size_t i = 0; i < UBlattice_size; i++) {
        (*UB_lat_)[i] = potentials_->skyrme_pot((*jmu_B_lat_)[i].density());
      }
      UB_lat_->compute_gradient_lattice(dUB_dr_lat_.get());
    }
    if (potentials_->use_symmetry() && jmu_I3_lat_ != nullptr) {
      update_density_lattice(jmu_I3_lat_.get(), LatticeUpdate::EveryTimestep,
                             DensityType::BaryonicIsospin, density_param_,
                             particles_);
      const size_t UI3lattice_size = UI3_lat_->size();
      for (size_t i = 0; i < UI3lattice_size; i++) {
        (*UI3_lat_)[i] = potentials_->symmetry_pot((*jmu_I3_lat_)[i].density());
      }
      UI3_lat_->compute_gradient_lattice(dUI3_dr_lat_.get());
    }
  }
}

template <typename Modus>
void Experiment<Modus>::do_final_decays() {
  /* At end of time evolution: Force all resonances to decay. In order to handle
   * decay chains, we need to loop until no further actions occur. */
  uint64_t interactions_old;
  const auto particles_before_actions = particles_.copy_to_vector();
  do {
    Actions actions;

    interactions_old = interactions_total_;

    // Dileptons: shining of remaining resonances
    if (dilepton_finder_ != nullptr) {
      for (const auto &output : outputs_) {
        dilepton_finder_->shine_final(particles_, output.get(), true);
      }
    }
    // Find actions.
    for (const auto &finder : action_finders_) {
      actions.insert(finder->find_final_actions(particles_));
    }
    // Perform actions.
    while (!actions.is_empty()) {
      perform_action(*actions.pop(), particles_before_actions);
    }
    // loop until no more decays occur
  } while (interactions_total_ > interactions_old);

  // Dileptons: shining of stable particles at the end
  if (dilepton_finder_ != nullptr) {
    for (const auto &output : outputs_) {
      dilepton_finder_->shine_final(particles_, output.get(), false);
    }
  }
}

template <typename Modus>
void Experiment<Modus>::final_output(const int evt_num) {
  const auto &log = logger<LogArea::Experiment>();
  /* make sure the experiment actually ran (note: we should compare this
   * to the start time, but we don't know that. Therefore, we check that
   * the time is positive, which should heuristically be the same). */
  if (likely(parameters_.labclock > 0)) {
    const uint64_t wall_actions_this_interval =
        wall_actions_total_ - previous_wall_actions_total_;
    const uint64_t interactions_this_interval = interactions_total_ -
                                                previous_interactions_total_ -
                                                wall_actions_this_interval;
    log.info() << format_measurements(
        particles_, interactions_total_ - wall_actions_total_,
        interactions_this_interval, conserved_initial_, time_start_,
        parameters_.outputclock.current_time());
    log.info() << hline;
    log.info() << "Time real: " << SystemClock::now() - time_start_;
    // if there are no particles no interactions happened
    log.info() << "Final scattering rate: "
               << (particles_.is_empty()
                       ? 0
                       : (2.0 * (interactions_total_ - wall_actions_total_) /
                          particles_.time() / particles_.size()))
               << " [fm-1]";
    log.info() << "Final interaction number: "
               << interactions_total_ - wall_actions_total_;
    // Check if there are unformed particles
    int unformed_particles_count = 0;
    for (const auto &particle : particles_) {
      if (particle.formation_time() > end_time_) {
        unformed_particles_count++;
      }
    }
    if (unformed_particles_count > 0) {
      log.warn("End time might be too small. ", unformed_particles_count,
               " unformed particles were found at the end of the evolution.");
    }
  }

  for (const auto &output : outputs_) {
    output->at_eventend(particles_, evt_num, modus_.impact_parameter());
  }
}

template <typename Modus>
void Experiment<Modus>::run() {
  const auto &mainlog = logger<LogArea::Main>();
  for (int j = 0; j < nevents_; j++) {
    mainlog.info() << "Event " << j;

    // Sample initial particles, start clock, some printout and book-keeping
    initialize_new_event();
    /* In the ColliderModus, if the first collisions within the same nucleus are
     * forbidden, 'nucleon_has_interacted_', which records whether a nucleon has
     * collided with another nucleon, is initialized equal to false. If allowed,
     * 'nucleon_has_interacted' is initialized equal to true, which means these
     * incoming particles have experienced some fake scatterings, they can
     * therefore collide with each other later on since these collisions are not
     * "first" to them. */
    if (modus_.is_collider()) {
      if (!modus_.cll_in_nucleus()) {
        nucleon_has_interacted_.assign(modus_.total_N_number(), false);
      } else {
        nucleon_has_interacted_.assign(modus_.total_N_number(), true);
      }
    }
    /* In the ColliderModus, if Fermi motion is frozen, assign the beam momenta
     * to the nucleons in both the projectile and the target. */
    if (modus_.is_collider() && modus_.fermi_motion() == FermiMotion::Frozen) {
      for (int i = 0; i < modus_.total_N_number(); i++) {
        const auto mass_beam = particles_.copy_to_vector()[i].effective_mass();
        const auto v_beam = i < modus_.proj_N_number()
                                ? modus_.velocity_projectile()
                                : modus_.velocity_target();
        const auto gamma = 1.0 / std::sqrt(1.0 - v_beam * v_beam);
        beam_momentum_.emplace_back(FourVector(gamma * mass_beam, 0.0, 0.0,
                                               gamma * v_beam * mass_beam));
      }
    }

    // Output at event start
    for (const auto &output : outputs_) {
      output->at_eventstart(particles_, j);
    }

    run_time_evolution();

    if (force_decays_) {
      do_final_decays();
    }

    // Output at event end
    final_output(j);
  }
}

}  // namespace smash<|MERGE_RESOLUTION|>--- conflicted
+++ resolved
@@ -581,13 +581,8 @@
     pauli_blocker_ = make_unique<PauliBlocker>(
         config["Collision_Term"]["Pauli_Blocking"], parameters_);
   }
-<<<<<<< HEAD
   ParticleData::formation_power_ = config.take({"Collision_Term", 
                                               "Power_Particle_Formation"}, 1.);
-=======
-  ParticleData::formation_power_ = config.take(
-      {"Collision_Term", "String_Parameters", "Power_Particle_Formation"}, -1.);
->>>>>>> 1fa30003
 
   /*!\Userguide
    * \page input_general_ General
