/*
 *
 *    Copyright (c) 2012-2015
 *      SMASH Team
 *
 *    GNU General Public License (GPLv3 or later)
 *
 */

#include "include/experiment.h"

#include <algorithm>
#include <cinttypes>
#include <cstdlib>
#include <list>
#include <string>
#include <vector>

#include "include/action.h"
#include "include/actions.h"
#include "include/boxmodus.h"
#include "include/clock.h"
#include "include/collidermodus.h"
#include "include/configuration.h"
#include "include/cxx14compat.h"
#include "include/decayactionsfinder.h"
#include "include/decayactionsfinderdilepton.h"
#include "include/density.h"
#include "include/forwarddeclarations.h"
#include "include/grid.h"
#include "include/listmodus.h"
#include "include/logging.h"
#include "include/macros.h"
#include "include/pauliblocking.h"
#include "include/potentials.h"
#include "include/propagation.h"
#include "include/random.h"
#include "include/scatteractionsfinder.h"
#include "include/spheremodus.h"
/* Outputs */
#include "include/binaryoutputcollisions.h"
#include "include/binaryoutputparticles.h"
#include "include/densityoutput.h"
#include "include/oscaroutput.h"
#ifdef SMASH_USE_ROOT
#  include "include/rootoutput.h"
#endif
#include "include/vtkoutput.h"

namespace std {
/**
 * Print time span in a human readable way:
 * time < 10 min => seconds
 * 10 min < time < 3 h => minutes
 * time > 3h => hours
 *
 * \note This operator has to be in the \c std namespace for argument dependent
 * lookup to find it. If it were in the Smash namespace then the code would not
 * compile since none of its arguments is a type from the Smash namespace.
 */
template <typename T, typename Ratio>
static ostream &operator<<(ostream &out,
                           const chrono::duration<T, Ratio> &seconds) {
  using namespace chrono;
  using Seconds = duration<float>;
  using Minutes = duration<float, std::ratio<60>>;
  using Hours = duration<float, std::ratio<60 * 60>>;
  constexpr Minutes threshold_for_minutes{10};
  constexpr Hours threshold_for_hours{3};
  if (seconds < threshold_for_minutes) {
    return out << Seconds(seconds).count() << " [s]";
  }
  if (seconds < threshold_for_hours) {
    return out << Minutes(seconds).count() << " [min]";
  }
  return out << Hours(seconds).count() << " [h]";
}
}  // namespace std

namespace Smash {

/* ExperimentBase carries everything that is needed for the evolution */
std::unique_ptr<ExperimentBase> ExperimentBase::create(Configuration config,
                                                       bf::path output_path) {
  const auto &log = logger<LogArea::Experiment>();
  log.trace() << source_location;
  /*!\Userguide
   * \page input_general_ General
   * \key Modus (string, required): \n
   * Selects a modus for the calculation, e.g.\ infinite matter
   * calculation, collision of two particles or collision of nuclei. The modus
   * will be configured in \ref input_modi_. Recognized values are:
   * \li \key Collider for collisions of nuclei or compound objects. See \ref
   *     \ColliderModus
   * \li \key Sphere for calculations of the expansion of a thermalized sphere.
   * See
   *     \ref \SphereModus
   * \li \key Box for infinite matter calculation in a rectangular box. See \ref
   *     \BoxModus
   * \li \key List for given external particle list. See \ref
   *     \ListModus
   */

  /*!\Userguide
   * \page input_modi_ Modi
   * \li \subpage input_modi_collider_
   * \li \subpage input_modi_sphere_
   * \li \subpage input_modi_box_
   * \li \subpage input_modi_list_
   */
  const std::string modus_chooser = config.take({"General", "Modus"});
  log.info() << "Modus for this calculation: " << modus_chooser;

  // remove config maps of unused Modi
  config["Modi"].remove_all_but(modus_chooser);

  typedef std::unique_ptr<ExperimentBase> ExperimentPointer;
  if (modus_chooser.compare("Box") == 0) {
    if (config.has_value({"Potentials"})) {
      log.error() << "Box modus does not work with potentials for now: "
                  << "periodic boundaries are not taken into account "
                  << "in the density calculation";
    }
    if (config.has_value({"General", "Use_Time_Steps"}) &&
        !config.read({"General", "Use_Time_Steps"})) {
      log.error() << "Box modus does not work correctly without time steps for "
                  << "now: periodic boundaries are not taken into account when "
                  << "looking for interactions.";
      throw std::invalid_argument("Can't use box modus without time steps!");
    }
    return ExperimentPointer(new Experiment<BoxModus>(config, output_path));
  } else if (modus_chooser.compare("List") == 0) {
    return ExperimentPointer(new Experiment<ListModus>(config, output_path));
  } else if (modus_chooser.compare("Collider") == 0) {
    return ExperimentPointer(new Experiment<ColliderModus>(config,
                                                           output_path));
  } else if (modus_chooser.compare("Sphere") == 0) {
    return ExperimentPointer(new Experiment<SphereModus>(config, output_path));
  } else {
    throw InvalidModusRequest("Invalid Modus (" + modus_chooser +
                              ") requested from ExperimentBase::create.");
  }
}

namespace {
/*!\Userguide
 * \page input_general_ General
 * \key Delta_Time (float, required): \n
 * Time step for the calculation, in fm/c.
 *
 * \key Testparticles (int, optional, default = 1): \n
 * How many test particles per real particles should be simulated.
 *
 * \key Gaussian_Sigma (float, optional, default 1.0): \n
 * Width [fm] of gaussians that represent Wigner density of particles.
 *
 * \key Gaussian_Cutoff (float, optional, default 4.0)
 * Distance in sigma at which gaussian is considered 0.
 *
 * \page input_output_options_ Output
 * \key Output_Interval (float, required): \n
 * Defines the period of intermediate output of the status of the simulated
 * system in Standard Output and other output formats which support this
 * functionality.
 *
 * \key Gaussian_Sigma (float, optional, default 1.0): \n
 * Width [fm] of gaussians that represent Wigner density of particles.
 *
 * \key Gaussian_Cutoff (float, optional, default 4.0)
 * Distance in sigma at which gaussian is considered 0.
 */
/** Gathers all general Experiment parameters
 *
 * \param[in, out] config Configuration element
 * \return The ExperimentParameters struct filled with values from the
 * Configuration
 */
ExperimentParameters create_experiment_parameters(Configuration config) {
  const auto &log = logger<LogArea::Experiment>();
  log.trace() << source_location;

  // The clock initializers are only read here and taken later when
  // assigning initial_clock_.
  return {{0.0f, config.read({"General", "Delta_Time"})},
          config.take({"Output", "Output_Interval"}),
          config.take({"General", "Testparticles"}, 1),
          config.take({"General", "Gaussian_Sigma"}, 1.0),
          config.take({"General", "Gauss_Cutoff_In_Sigma"}, 4.0)};
}
}  // unnamed namespace

/**
 * Creates a verbose textual description of the setup of the Experiment.
 */
template <typename Modus>
std::ostream &operator<<(std::ostream &out, const Experiment<Modus> &e) {
  if (e.use_time_steps_) {
    out << "Starting with temporal stepsize: "
        << e.parameters_.timestep_duration() << " fm/c\n";
  } else {
    out << "Not using time steps\n";
  }
  out << "End time: " << e.end_time_ << " fm/c\n";
  out << e.modus_;
  return out;
}

/*!\Userguide
 * \page input_general_
 * \key End_Time (float, required): \n
 * The time after which the evolution is stopped. Note
 * that the starting time depends on the chosen Modus.
 *
 * \key Randomseed (int64_t, required): \n
 * Initial seed for the random number generator. If this is
 * negative, the program starting time is used.
 *
 * \key Nevents (int, required): \n
 * Number of events to calculate.
 *
 * \page input_collision_term_ Collision_Term
 * \key Decays (bool, optional, default = true): \n
 * true - decays are enabled\n
 * false - disable all decays
 *
 * \key Collisions (bool, optional, default = true): \n
 * true - collisions are enabled\n
 * false - all collisions are disabled
 *
 * \key Density_Type (int, optional, default = 0): \n
 * 0 - net baryon density
 * 1 - baryonic isospin density
 *
 * \key Force_Decays_At_End (bool, optional, default = true): \n
 * true - force all resonances to decay after last timestep \n
 * false - don't force decays (final output can contain resonances)
 */
template <typename Modus>
Experiment<Modus>::Experiment(Configuration config, bf::path output_path)
    : parameters_(create_experiment_parameters(config)),
      modus_(config["Modi"], parameters_),
      particles_(),
      nevents_(config.take({"General", "Nevents"})),
      end_time_(config.take({"General", "End_Time"})),
      delta_time_startup_(config.take({"General", "Delta_Time"})),
      force_decays_(
          config.take({"Collision_Term", "Force_Decays_At_End"}, true)),
      use_grid_(config.take({"General", "Use_Grid"}, true)),
      use_time_steps_(config.take({"General", "Use_Time_Steps"}, true)) {
  const auto &log = logger<LogArea::Experiment>();
  log.info() << *this;

  // dilepton switch
  const bool dileptons_switch = config.take(
<<<<<<< HEAD
                                      {"Output", "Dileptons","Enable"}, false);
=======
                                      {"Output", "Dileptons", "Enable"}, false);
>>>>>>> e23af44d

  // create finders
  if (config.take({"Collision_Term", "Decays"}, true)) {
    action_finders_.emplace_back(new DecayActionsFinder());
  }
  if (dileptons_switch) {
    dilepton_finder_ = make_unique<DecayActionsFinderDilepton>();
  }
  if (config.take({"Collision_Term", "Collisions"}, true)) {
    action_finders_.emplace_back(new ScatterActionsFinder(config, parameters_));
  }
  if (config.has_value({"Collision_Term", "Pauli_Blocking"})) {
    log.info() << "Pauli blocking is ON.";
    pauli_blocker_ = make_unique<PauliBlocker>(
        config["Collision_Term"]["Pauli_Blocking"], parameters_);
  }

  // create outputs
  log.trace(source_location, " create OutputInterface objects");
  /*!\Userguide
    * \page input_output_options_ Output
    *
    * \key Output: \n
    * Below this key the configuration for the different output formats is
    * defined. To enable a certain output, set the 'Enable' key below the
    * selected format identifier. The identifiers are described below.
    * The following outputs exist:
    * \li \subpage input_oscar_particlelist
    * \li \subpage input_oscar_collisions
    * \li \subpage input_vtk
    * \li \subpage input_binary_collisions
    * \li \subpage input_binary_particles
    * \li \subpage input_root
    * \li \subpage input_dileptons
    */
  auto output_conf = config["Output"];
  /*!\Userguide
    * \page output_general_ Output files
    * There are different optional formats for SMASH output that are explained
    * below in more detail. Per default, the selected output files will be
    * saved in the directory ./data/\<run_id\>, where \<run_id\> is an integer
    * number starting from 0. At the beginning
    * of a run SMASH checks, if the ./data/0 directory exists. If it does not exist, it
    * is created and all output files are written there. If the directory
    * already exists, SMASH tries for ./data/1, ./data/2 and so on until it
    * finds a free number. The user can change output directory by a command
    * line option, if desired:
    * \code smash -o <user_output_dir> \endcode
    * SMASH supports several kinds of configurable output formats.
    * They are called OSCAR1999, OSCAR2013, binary OSCAR2013, VTK and ROOT
    * outputs. Every format can be switched on/off using option Enable in the
    * configuration file config.yaml. For more information on configuring the
    * output see corresponding pages: \ref input_oscar_particlelist,
    * \ref input_oscar_collisions, \ref input_binary_collisions,
    * \ref input_binary_particles, \ref input_root, \ref input_vtk.
    *
    * \key Details of output formats are explained here: \n
    * \li General block structure of OSCAR formats: \n
    *     \subpage oscar_general_
    * \li A family of OSCAR ASCII outputs.\n
    *     \subpage format_oscar_particlelist\n
    *     \subpage format_oscar_collisions
    * \li Binary outputs analoguous to OSCAR format\n
    *     \subpage format_binary_\n
    * \li Output in vtk format suitable for an easy
    *     visualization using paraview software:\n \subpage format_vtk
    * \li Formatted binary output that uses ROOT software
    *     (http://root.cern.ch).\n Fast to read and write, requires less
    *     disk space.\n \subpage format_root
    * \li Dilepton output in Oscar format: \n
    *     \subpage format_dilepton_output
    */

  // loop until all OSCAR outputs are created (create_oscar_output will return
  // nullptr then).
  while (std::unique_ptr<OutputInterface> oscar =
              create_oscar_output(output_path, output_conf)) {
    outputs_.emplace_back(std::move(oscar));
  }
  if (static_cast<bool>(output_conf.take({"Vtk", "Enable"}))) {
    outputs_.emplace_back(new VtkOutput(output_path,
                                        std::move(output_conf["Vtk"])));
  } else {
    output_conf.take({"Vtk"});
  }
  if (static_cast<bool>(output_conf.take({"Binary_Collisions", "Enable"}))) {
    outputs_.emplace_back(new BinaryOutputCollisions(output_path,
                                  std::move(output_conf["Binary_Collisions"])));
  } else {
    output_conf.take({"Binary_Collisions"});
  }
  if (static_cast<bool>(output_conf.take({"Binary_Particles", "Enable"}))) {
    outputs_.emplace_back(new BinaryOutputParticles(output_path,
                                  std::move(output_conf["Binary_Particles"])));
  } else {
    output_conf.take({"Binary_Particles"});
  }
  if (static_cast<bool>(output_conf.take({"Root", "Enable"}))) {
#ifdef SMASH_USE_ROOT
    outputs_.emplace_back(new RootOutput(
                              output_path, output_conf["Root"]));
#else
    log.error() << "You requested Root output, but Root support has not been "
                    "compiled in. To enable Root support call: cmake -D "
                    "USE_ROOT=ON <path>.";
    output_conf.take({"Root"});
#endif
  } else {
    output_conf.take({"Root"});
  }
  if (static_cast<bool>(output_conf.take({"Density", "Enable"}))) {
    outputs_.emplace_back(new DensityOutput(output_path,
                              std::move(output_conf["Density"])));
  } else {
    output_conf.take({"Density"});
  }

  if (dileptons_switch) {
    dilepton_output_ = create_dilepton_output(output_path);
  }

  if (config.has_value({"Potentials"})) {
    log.info() << "Potentials are ON.";
    // potentials need testparticles and gaussian sigma from parameters_
    potentials_ = make_unique<Potentials>(config["Potentials"], parameters_);
  }

  dens_type_ =
      config.take({"Output", "Density", "Density_Type"}, DensityType::particle);
  log.info() << "Density type written to headers: " << dens_type_;

  // Create lattices
  if (config.has_value({"Lattice"})) {
    // Take lattice properties from config to assign them to all lattices
    const std::array<float, 3> l = config.take({"Lattice", "Sizes"});
    const std::array<int, 3> n = config.take({"Lattice", "Cell_Number"});
    const std::array<float, 3> origin = config.take({"Lattice", "Origin"});
    const bool periodic = config.take({"Lattice", "Periodic"});
    dens_type_lattice_printout_ = config.take(
                  {"Lattice", "Printout", "Density"}, DensityType::none);
    /* Create baryon and isospin density lattices regardless of config
       if potentials are on. This is because they allow to compute
       potentials faster */
    if (potentials_) {
      jmu_B_lat_ = make_unique<DensityLattice>(l, n, origin, periodic,
                                            LatticeUpdate::EveryTimestep);
      jmu_I3_lat_ = make_unique<DensityLattice>(l, n, origin, periodic,
                                              LatticeUpdate::EveryTimestep);
    } else {
      if (dens_type_lattice_printout_ == DensityType::baryon) {
        jmu_B_lat_ = make_unique<DensityLattice>(l, n, origin, periodic,
                                                  LatticeUpdate::AtOutput);
      }
      if (dens_type_lattice_printout_ == DensityType::baryonic_isospin) {
        jmu_I3_lat_ = make_unique<DensityLattice>(l, n, origin, periodic,
                                             LatticeUpdate::AtOutput);
      }
    }
    if (dens_type_lattice_printout_ != DensityType::none &&
        dens_type_lattice_printout_ != DensityType::baryonic_isospin &&
        dens_type_lattice_printout_ != DensityType::baryon) {
        jmu_custom_lat_ = make_unique<DensityLattice>(l, n, origin,
                                          periodic, LatticeUpdate::AtOutput);
    }
  }
}

const std::string hline(80, '-');

/* This method reads the particle type and cross section information
 * and does the initialization of the system (fill the particles map)
 */
template <typename Modus>
void Experiment<Modus>::initialize_new_event() {
  const auto &log = logger<LogArea::Experiment>();
  particles_.reset();

  /* Sample particles according to the initial conditions */
  float start_time = modus_.initial_conditions(&particles_, parameters_);

  // reset the clock:
  Clock clock_for_this_event(start_time, delta_time_startup_);
  parameters_.labclock = std::move(clock_for_this_event);

  /* Save the initial conserved quantum numbers and total momentum in
   * the system for conservation checks */
  conserved_initial_ = QuantumNumbers(particles_);
  /* Print output headers */
  log.info() << hline;
  log.info() << " Time       <Ediff>      <pdiff>  <scattrate>    <scatt>  "
                "<particles>   <timing>";
  log.info() << hline;
}

static std::string format_measurements(const Particles &particles,
                                       size_t scatterings_total,
                                       size_t scatterings_this_interval,
                                       const QuantumNumbers &conserved_initial,
                                       SystemTimePoint time_start,
                                       double time) {
  SystemTimeSpan elapsed_seconds = SystemClock::now() - time_start;

  QuantumNumbers current_values(particles);
  QuantumNumbers difference = conserved_initial - current_values;

  std::ostringstream ss;
  ss << field<5> << time
     << field<12, 3> << difference.momentum().x0()
     << field<12, 3> << difference.momentum().abs3()
     << field<12, 3> << (scatterings_total
                          ? scatterings_total * 2 / (particles.size() * time)
                          : 0.)
     << field<10, 3> << scatterings_this_interval
     << field<12, 3> << particles.size()
     << field<10, 3> << elapsed_seconds;
  return ss.str();
}

template <typename Modus>
template <typename Container>
void Experiment<Modus>::perform_action(
    const ActionPtr &action, size_t &interactions_total,
    size_t &total_pauli_blocked, const Container &particles_before_actions) {
  const auto &log = logger<LogArea::Experiment>();
  if (action->is_valid(particles_)) {
    const ParticleList incoming_particles = action->incoming_particles();
    action->generate_final_state();
    ProcessType process_type = action->get_type();
    log.debug("Process Type is: ", process_type);
    if (pauli_blocker_ &&
        action->is_pauli_blocked(particles_, *pauli_blocker_.get())) {
      total_pauli_blocked++;
      return;
    }
    action->perform(&particles_, interactions_total);
    const ParticleList outgoing_particles = action->outgoing_particles();
    // Calculate Eckart rest frame density at the interaction point
    const FourVector r_interaction = action->get_interaction_point();
    constexpr bool compute_grad = false;
    const double rho =
        rho_eckart(r_interaction.threevec(), particles_before_actions,
                   parameters_, dens_type_, compute_grad).first;
    /*!\Userguide
     * \page collisions_output_in_box_modus_ Collision output in box modus
     * \note When SMASH is running in the box modus, particle coordinates
     * in the collision output can be out of the box. This is not an error.
     * Box boundary conditions are intentionally not imposed before
     * collision output to allow unambiguous finding of the interaction
     * point.
     * <I>Example</I>: two particles in the box have x coordinates 0.1 and
     * 9.9 fm, while box L = 10 fm. Suppose these particles collide.
     * For calculating collision the first one is wrapped to 10.1 fm.
     * Then output contains coordinates of 9.9 fm and 10.1 fm.
     * From this one can infer interaction point at x = 10 fm.
     * Were boundary conditions imposed before output,
     * their x coordinates would be 0.1 and 9.9 fm and interaction point
     * position could be either at 10 fm or at 5 fm.
     */
    for (const auto &output : outputs_) {
      output->at_interaction(incoming_particles, outgoing_particles, rho,
                             action->raw_weight_value(), process_type);
    }
    log.debug(~einhard::Green(), "✔ ", action);
  } else {
    log.debug(~einhard::DRed(), "✘ ", action, " (discarded: invalid)");
  }
}

template <typename Modus>
void Experiment<Modus>::write_dilepton_action(const ActionPtr &action,
                                 const ParticleList &particles_before_actions) {
  if (action->is_valid(particles_)) {
    action->generate_final_state();
    // Calculate Eckart rest frame density at the interaction point
    const FourVector r_interaction = action->get_interaction_point();
    constexpr bool compute_grad = false;
    const double rho =
        rho_eckart(r_interaction.threevec(), particles_before_actions,
                   parameters_, dens_type_, compute_grad).first;
    // write dilepton output
    dilepton_output_->at_interaction(action->incoming_particles(),
                                     action->outgoing_particles(),
                                     rho,
                                     action->raw_weight_value(),
                                     action->get_type());
  }
}

template <typename Modus>
size_t Experiment<Modus>::run_time_evolution_without_time_steps(
    const int evt_num) {
  const auto &log = logger<LogArea::Experiment>();
  modus_.impose_boundary_conditions(&particles_);
  size_t interactions_total = 0, previous_interactions_total = 0,
         total_pauli_blocked = 0;
  log.info() << format_measurements(
      particles_, interactions_total, 0u,
      conserved_initial_, time_start_, parameters_.labclock.current_time());

  const float start_time = parameters_.labclock.current_time();
  float time_left = end_time_ - start_time;

  // find actions for the initial list
  ParticleList search_list = particles_.copy_to_vector();
  Actions actions;
  for (const auto &finder : action_finders_) {
    actions.insert(finder->find_actions_in_cell(search_list, time_left));
  }

  // iterate over all actions
  while (!actions.is_empty()) {
    // get next action
    ActionPtr act = actions.pop();
    if (!act->is_valid(particles_)) {
      log.debug(~einhard::DRed(), "✘ ", act, " (discarded: invalid)");
      continue;
    }
    log.debug(~einhard::Green(), "✔ ", act);

    /* (1) Propagate to the next action. */

    const float action_time = act->time_of_execution();
    const float dt = action_time - parameters_.labclock.current_time();

    // we allow a very small negative time step that can result from imprecise
    // addition
    if (dt < -really_small) {
      log.error() << "dt = " << dt;
      throw std::runtime_error("Negative time step!");
    }

    float current_time;

    // only propagate the particles if dt is significantly larger than 0
    if (dt > really_small) {
      // set the time step according to our plan
      parameters_.labclock.set_timestep_duration(dt);

      // check if we need to do the intermediate output in the time until the
      // next action
      if (parameters_.need_intermediate_output()) {
        // we now set the clock to the output time and propagate the particles
        // until that time; then we do the output
        const float output_time =
            parameters_.labclock.next_multiple(parameters_.output_interval);
        parameters_.labclock.set_timestep_duration(
            output_time - parameters_.labclock.current_time());
        parameters_.labclock.reset(output_time);
        propagate_straight_line(&particles_, parameters_);
        modus_.impose_boundary_conditions(&particles_, outputs_);

        intermediate_output(evt_num, interactions_total,
                            previous_interactions_total);

        // after the output, the particles need to be propagated until the
        // action time
        const float remaining_dt = action_time - output_time;
        parameters_.labclock.set_timestep_duration(remaining_dt);
      }

      // set the clock manually instead of advancing it with the time step
      // to avoid loss of precision
      parameters_.labclock.reset(action_time);
      current_time = action_time;

      propagate_straight_line(&particles_, parameters_);
      modus_.impose_boundary_conditions(&particles_, outputs_);
    } else {
      // otherwise just keep the current time
      current_time = parameters_.labclock.current_time();
      parameters_.labclock.set_timestep_duration(0.f);
    }

    /* (2) Perform action. */

    // Update the positions of the incoming particles, because the information
    // in the action object will be outdated as the particles have been
    // propagated since the construction of the action.
    act->update_incoming(particles_);

    perform_action(act, interactions_total, total_pauli_blocked, particles_);
    modus_.impose_boundary_conditions(&particles_);

    /* (3) Check conservation laws. */

    std::string err_msg = conserved_initial_.report_deviations(particles_);
    if (!err_msg.empty()) {
      log.error() << err_msg;
      throw std::runtime_error("Violation of conserved quantities!");
    }

    /* (4) Find new actions. */

    time_left = end_time_ - current_time;
    const ParticleList& outgoing_particles = act->outgoing_particles();
    for (const auto &finder : action_finders_) {
      actions.insert(
          finder->find_actions_in_cell(outgoing_particles, time_left));
      actions.insert(finder->find_actions_with_surrounding_particles(
          outgoing_particles, particles_, time_left));
    }
  }
  return interactions_total;
}

/* This is the loop over timesteps, carrying out collisions and decays
 * and propagating particles. */
template <typename Modus>
size_t Experiment<Modus>::run_time_evolution(const int evt_num) {
  const auto &log = logger<LogArea::Experiment>();
  modus_.impose_boundary_conditions(&particles_);
  size_t interactions_total = 0, previous_interactions_total = 0,
         total_pauli_blocked = 0;
  log.info() << format_measurements(
      particles_, interactions_total, 0u,
      conserved_initial_, time_start_, parameters_.labclock.current_time());


  Actions actions;
  Actions dilepton_actions;

  while (!(++parameters_.labclock > end_time_)) {
    /* (1.a) Create grid. */
    const auto &grid =
        use_grid_ ? modus_.create_grid(particles_, parameters_.testparticles)
                  : modus_.create_grid(particles_, parameters_.testparticles,
                                       CellSizeStrategy::Largest);
    /* (1.b) Iterate over cells and find actions. */
    grid.iterate_cells([&](const ParticleList &search_list) {
                         for (const auto &finder : action_finders_) {
                           actions.insert(finder->find_actions_in_cell(
                               search_list, parameters_.timestep_duration()));
                         }
                       },
                       [&](const ParticleList &search_list,
                           const ParticleList &neighbors_list) {
                         for (const auto &finder : action_finders_) {
                           actions.insert(finder->find_actions_with_neighbors(
                               search_list, neighbors_list,
                               parameters_.timestep_duration()));
                         }
                       });

    const auto particles_before_actions = particles_.copy_to_vector();

<<<<<<< HEAD
    /* (1.5) Dileptons */
=======
    /* (1.d) Dileptons */
>>>>>>> e23af44d
    if (dilepton_finder_ != nullptr) {
      dilepton_actions.insert(dilepton_finder_->find_actions_in_cell(
                                              particles_before_actions,
                                              parameters_.timestep_duration()));

      if (!dilepton_actions.is_empty()) {
        while (!dilepton_actions.is_empty()) {
<<<<<<< HEAD
          write_dilepton_action(dilepton_actions.pop(), particles_before_actions);
=======
          write_dilepton_action(dilepton_actions.pop(),
                                particles_before_actions);
>>>>>>> e23af44d
        }
      }
    }

    /* (2) Perform actions. */
    if (!actions.is_empty()) {
      while (!actions.is_empty()) {
        perform_action(actions.pop(), interactions_total, total_pauli_blocked,
                       particles_before_actions);
      }
      log.debug(~einhard::Blue(), particles_);
    } else {
      log.debug("no actions performed");
    }
    modus_.impose_boundary_conditions(&particles_);

    /* (3) Do propagation. */
    if (potentials_) {
      update_density_lattice(jmu_B_lat_.get(), LatticeUpdate::EveryTimestep,
                       DensityType::baryon, parameters_, particles_);
      update_density_lattice(jmu_I3_lat_.get(), LatticeUpdate::EveryTimestep,
                       DensityType::baryonic_isospin, parameters_, particles_);
      propagate(&particles_, parameters_, *potentials_);
    } else {
      propagate_straight_line(&particles_, parameters_);
    }
    modus_.impose_boundary_conditions(&particles_, outputs_);

    /* (4) Physics output during the run. */
    // if the timestep of labclock is different in the next tick than
    // in the current one, I assume it has been changed already. In that
    // case, I know what the next tick is and I can check whether the
    // output time is crossed within the next tick.
    if (parameters_.need_intermediate_output()) {
      intermediate_output(evt_num, interactions_total,
                          previous_interactions_total);
    }
    // Check conservation of conserved quantities if potentials are off.
    // If potentials are on then momentum is conserved only in average
    if (!potentials_) {
      std::string err_msg = conserved_initial_.report_deviations(particles_);
      if (!err_msg.empty()) {
        log.error() << err_msg;
        throw std::runtime_error("Violation of conserved quantities!");
      }
    }
  }

  if (pauli_blocker_) {
    log.info("Collisions: pauliblocked/total = ", total_pauli_blocked, "/",
             interactions_total);
  }
  return interactions_total;
}

template<typename Modus>
void Experiment<Modus>::intermediate_output(const int evt_num,
    size_t& interactions_total, size_t& previous_interactions_total) {
  const auto &log = logger<LogArea::Experiment>();
  const size_t interactions_this_interval =
      interactions_total - previous_interactions_total;
  previous_interactions_total = interactions_total;
  log.info() << format_measurements(
      particles_, interactions_total, interactions_this_interval,
      conserved_initial_, time_start_, parameters_.labclock.current_time());
  const LatticeUpdate lat_upd = LatticeUpdate::AtOutput;
  /* save evolution data */
  for (const auto &output : outputs_) {
    output->at_intermediate_time(particles_, evt_num, parameters_.labclock);
    // Thermodynamic output at some point versus time
    output->thermodynamics_output(particles_, parameters_);
    // Thermodynamic output on the lattice versus time
    switch (dens_type_lattice_printout_) {
      case DensityType::baryon:
        update_density_lattice(jmu_B_lat_.get(), lat_upd,
                               DensityType::baryon, parameters_, particles_);
        output->thermodynamics_output(std::string("rhoB"), *jmu_B_lat_,
                                                                 evt_num);
        break;
      case DensityType::baryonic_isospin:
        update_density_lattice(jmu_I3_lat_.get(), lat_upd,
                     DensityType::baryonic_isospin, parameters_, particles_);
        output->thermodynamics_output(std::string("rhoI3"), *jmu_I3_lat_,
                                                                 evt_num);
        break;
      case DensityType::none:
        break;
      default:
        update_density_lattice(jmu_custom_lat_.get(), lat_upd,
                       dens_type_lattice_printout_, parameters_, particles_);
        output->thermodynamics_output(std::string("rho"), *jmu_custom_lat_,
                                                                  evt_num);
    }
  }
}

template <typename Modus>
void Experiment<Modus>::do_final_decays(size_t &interactions_total) {
  size_t total_pauli_blocked = 0;

  // at end of time evolution: force all resonances to decay
  size_t interactions_old;
  do {
    Actions actions;
    Actions dilepton_actions;

    interactions_old = interactions_total;
    const auto particles_before_actions = particles_.copy_to_vector();

<<<<<<< HEAD
    /* Dileptons*/
=======
    /* Dileptons */
>>>>>>> e23af44d
    if (dilepton_finder_ != nullptr) {
      dilepton_actions.insert(dilepton_finder_->find_final_actions(particles_));

      if (!dilepton_actions.is_empty()) {
        while (!dilepton_actions.is_empty()) {
<<<<<<< HEAD
          write_dilepton_action(dilepton_actions.pop(), particles_before_actions);
=======
          write_dilepton_action(dilepton_actions.pop(),
                                particles_before_actions);
>>>>>>> e23af44d
        }
      }
    }
    /* Find actions. */
    for (const auto &finder : action_finders_) {
      actions.insert(finder->find_final_actions(particles_));
    }
    /* Perform actions. */
    while (!actions.is_empty()) {
      perform_action(actions.pop(), interactions_total, total_pauli_blocked,
                     particles_before_actions);
    }
    // loop until no more decays occur
  } while (interactions_total > interactions_old);

  /* Do one final propagation step. */
  if (potentials_) {
    propagate(&particles_, parameters_, *potentials_);
  } else {
    propagate_straight_line(&particles_, parameters_);
  }
  modus_.impose_boundary_conditions(&particles_, outputs_);
}

template <typename Modus>
void Experiment<Modus>::final_output(size_t interactions_total,
                                     const int evt_num) {
  const auto &log = logger<LogArea::Experiment>();
  // make sure the experiment actually ran (note: we should compare this
  // to the start time, but we don't know that. Therefore, we check that
  // the time is positive, which should heuristically be the same).
  if (likely(parameters_.labclock > 0)) {
    log.info() << hline;
    log.info() << "Time real: " << SystemClock::now() - time_start_;
    /* if there are no particles no interactions happened */
    log.info() << "Final scattering rate: "
               << (particles_.is_empty() ? 0 : (interactions_total * 2 /
                                                particles_.time() /
                                                particles_.size()))
               << " [fm-1]";
  }

  for (const auto &output : outputs_) {
    output->at_eventend(particles_, evt_num);
  }
}

template <typename Modus>
void Experiment<Modus>::run() {
  const auto &mainlog = logger<LogArea::Main>();
  for (int j = 0; j < nevents_; j++) {
    mainlog.info() << "Event " << j;

    /* Sample initial particles, start clock, some printout and book-keeping */
    initialize_new_event();

    /* Output at event start */
    for (const auto &output : outputs_) {
      output->at_eventstart(particles_, j);
    }

    /* the time evolution of the relevant subsystem */
    size_t interactions_total = use_time_steps_
                                    ? run_time_evolution(j)
                                    : run_time_evolution_without_time_steps(j);
    if (force_decays_) {
      do_final_decays(interactions_total);
    }

    /* Output at event end */
    final_output(interactions_total, j);
  }
}

}  // namespace Smash<|MERGE_RESOLUTION|>--- conflicted
+++ resolved
@@ -252,11 +252,7 @@
 
   // dilepton switch
   const bool dileptons_switch = config.take(
-<<<<<<< HEAD
-                                      {"Output", "Dileptons","Enable"}, false);
-=======
                                       {"Output", "Dileptons", "Enable"}, false);
->>>>>>> e23af44d
 
   // create finders
   if (config.take({"Collision_Term", "Decays"}, true)) {
@@ -674,7 +670,6 @@
       particles_, interactions_total, 0u,
       conserved_initial_, time_start_, parameters_.labclock.current_time());
 
-
   Actions actions;
   Actions dilepton_actions;
 
@@ -702,11 +697,7 @@
 
     const auto particles_before_actions = particles_.copy_to_vector();
 
-<<<<<<< HEAD
-    /* (1.5) Dileptons */
-=======
     /* (1.d) Dileptons */
->>>>>>> e23af44d
     if (dilepton_finder_ != nullptr) {
       dilepton_actions.insert(dilepton_finder_->find_actions_in_cell(
                                               particles_before_actions,
@@ -714,12 +705,8 @@
 
       if (!dilepton_actions.is_empty()) {
         while (!dilepton_actions.is_empty()) {
-<<<<<<< HEAD
-          write_dilepton_action(dilepton_actions.pop(), particles_before_actions);
-=======
           write_dilepton_action(dilepton_actions.pop(),
                                 particles_before_actions);
->>>>>>> e23af44d
         }
       }
     }
@@ -829,22 +816,14 @@
     interactions_old = interactions_total;
     const auto particles_before_actions = particles_.copy_to_vector();
 
-<<<<<<< HEAD
-    /* Dileptons*/
-=======
     /* Dileptons */
->>>>>>> e23af44d
     if (dilepton_finder_ != nullptr) {
       dilepton_actions.insert(dilepton_finder_->find_final_actions(particles_));
 
       if (!dilepton_actions.is_empty()) {
         while (!dilepton_actions.is_empty()) {
-<<<<<<< HEAD
-          write_dilepton_action(dilepton_actions.pop(), particles_before_actions);
-=======
           write_dilepton_action(dilepton_actions.pop(),
                                 particles_before_actions);
->>>>>>> e23af44d
         }
       }
     }
