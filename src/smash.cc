/*
 *
 *    Copyright (c) 2012-2017
 *      SMASH Team
 *
 *    GNU General Public License (GPLv3 or later)
 *
 */
#include <getopt.h>

#include <sstream>
#include <vector>

#include <boost/filesystem/fstream.hpp>

#include "include/cxx14compat.h"
#include "include/decaymodes.h"
#include "include/experiment.h"
#include "include/filelock.h"
#include "include/inputfunctions.h"
#include "include/random.h"
#include "include/scatteractionsfinder.h"
#include "include/stringfunctions.h"
/* build dependent variables */
#include "include/config.h"

namespace smash {

namespace {
/**
 * Prints usage information and exits the program
 *
 * \param[out] rc Exit status to return
 * \param[in] progname Name of the program
 *
 * usage() is called when either the `--help` or `-h` command line
 * options are given to the program; in this case, the exit status is
 * EXIT_SUCCESS, or when an unknown option is given; in this case,
 * the exit status is EXIT_FAIL.
 */
void usage(const int rc, const std::string &progname) {
  /*!\Userguide
   * \page page_smash_invocation SMASH Invocation
   *
   * SMASH can be run simply by executing the binary without any options (i.e.
   * there are no required arguments). It does require an input file, though
   * (see \ref inputoptions).
   * Per default, the input file is expected in the current working directory
   * with the name '`config.yaml`'.
   *
   * The following options are supported:
   *
   * <table>
   * <tr><th>Short&nbsp;Variant <th>Long&nbsp;Variant <th>Documentation
   * <tr><td>`-h` <td>`--help`
   * <td>Prints usage information and quits the program.
   * <tr><td>`-v` <td>`--version`
   * <td>Prints the version of SMASH and quits the program.
   * <tr><td>`-i <file>` <td>`--inputfile <file>`
   * <td>Overrides the location of the default '`config.yaml`' input file. The
   *     input settings will be read from the specified file instead.
   * <tr><td>`-d <file>` <td>`--decaymodes <file>`
   * <td>The default decay modes are compiled in. With this argument you can
   *     override the decay modes to the exact set defined in the file. Multiple
   *     `-d` arguments are not supported.
   * <tr><td>`-p <file>` <td>`--particles <file>`
   * <td>The default particle data is compiled in. With this argument you can
   *     override the particles to the exact set defined in the file. Multiple
   *     `-p` arguments are not supported.
   * <tr><td>`-c <YAML string>` <td>`--config <YAML string>`
   * <td>The string argument to `-c` containts YAML markup to override input
   *     options from the input file (`-i`). Multiple `-c` arguments are
   *     supported. (Later settings may override preceding settings.) This can
   *     be a handy way to test different scenarios from a script.
   * <tr><td>`-m <modus>` <td>`--modus <modus>`
   * <td>This is a shortcut for `-c 'General: { Modus: <modus> }'`. Note that
   *     `-m` always overrides `-c`.
   * <tr><td>`-e <time>` <td>`--endtime <time>`
   * <td>This is a shortcut for `-c 'General: { End_Time: <time> }'`. Note that
   *     `-e` always overrides `-c`.
   * <tr><td>`-o <dir>` <td>`--output <dir>`
   * <td>Sets the output directory. The default output directory is
   *     `./data/<runid>`, where `<rundid>` is an automatically incrementing
   *     integer. Note that this might cause races if several instances of SMASH
   *     run in parallel. In that case, make sure to specify a different output
   *     directory for every instance of SMASH.
   * <tr><td>`-l <dir>` <td>`--list-2-to-n <dir>`
   * <td>Dumps the list of all possible 2->n reactions (n > 1). Note that
   *     resonance decays and formations are NOT dumped. Every particle
   *     available in SMASH is collided against every and reactions with
   *     non-zero cross-section are dumped. Both colliding particles are
   *     assigned momenta from 0.1 to 10 GeV in the opposite directions to
   *     scan the possible sqrt(S).
   * <tr><td>`-r <pdg>` <td>`--resonance <pdg>`
   * <td> Dumps the width(m) and m * spectral function(m^2) versus resonance
   *     mass m.
   * <tr><td>`-s <pdg1>,<pdg2>[,mass1,mass2]`
   * <td>`--cross-sections <pdg1>,<pdg2>[,mass1,mass2]`
   * <td> Dumps all the partial cross-sections of pdg1 + pdg2 with
   *     masses mass1 and mass2. Masses are optional, default values are pole
   *     masses.
   * <tr><td>`-f` <td>`--force`
   * <td>Forces overwriting files in the output directory. Normally, if you
   *     specifiy an output directory with `-o`, the directory must be empty.
   *     With `-f` this check is skipped.
   * </table>
   */
  std::printf("\nUsage: %s [option]\n\n", progname.c_str());
  std::printf(
      "  -h, --help              usage information\n"
      "\n"
      "  -i, --inputfile <file>  path to input configuration file\n"
      "                          (default: ./config.yaml)\n"
      "  -d, --decaymodes <file> override default decay modes from file\n"
      "  -p, --particles <file>  override default particles from file\n"
      "\n"
      "  -c, --config <YAML>     specify config value overrides\n"
      "                          (multiple -c arguments are supported)\n"
      "  -m, --modus <modus>     shortcut for -c 'General: { Modus: <modus> "
      "}'\n"
      "  -e, --endtime <time>    shortcut for -c 'General: { End_Time: <time> "
      "}'"
      "\n"
      "\n"
      "  -o, --output <dir>      output directory (default: ./data/<runid>)\n"
      "  -l, --list-2-to-n       list all possible 2->2 reactions\n"
      "  -r, --resonance <pdg>   dump width(m) and m*spectral function(m^2)"
      " for resonance pdg\n"
      "  -s, --cross-sections    <pdg1>,<pdg2>[,mass1,mass2] \n"
      "                          dump all partial cross-sections of "
      "pdg1 + pdg2 reactions versus sqrt(s).\n"
      "                          Masses are optional, by default pole masses"
      " are used.\n"
      "                          Note the required comma and no spaces.\n"
      "  -f, --force             force overwriting files in the output "
      "directory"
      "\n"
      "  -v, --version\n\n");
  std::exit(rc);
}

/**
 * \ingroup exception
 * Exception class that is thrown, if the requested output directory
 * already exists and `-f` was not specified on the command line.
 */
struct OutputDirectoryExists : public std::runtime_error {
  using std::runtime_error::runtime_error;
};
/**
 * \ingroup exception
 * Exception class that is thrown, if no new output path can be
 * generated (there is a directory name for each positive integer
 * value)
 */
struct OutputDirectoryOutOfIds : public std::runtime_error {
  using std::runtime_error::runtime_error;
};

/// Returns the default path for output.
bf::path default_output_path() {
  const bf::path p = bf::absolute("data");
  if (!bf::exists(p)) {
    return p / "0";
  }
  bf::path p2;
  for (int id = 0; id < std::numeric_limits<int>::max(); ++id) {
    p2 = p / std::to_string(id);
    if (!bf::exists(p2)) {
      break;
    }
  }
  if (p == p2) {
    throw OutputDirectoryOutOfIds("no unique data subdir ID left");
  }
  return p2;
}

/**
 * Ensures the output path is valid (throws if not)
 * \param[in] path The output path to be written to
 */
void ensure_path_is_valid(const bf::path &path) {
  if (bf::exists(path)) {
    if (!bf::is_directory(path)) {
      throw OutputDirectoryExists("The given path (" + path.native() +
                                  ") exists, but it is not a directory.");
    }
  } else {
    if (!bf::create_directories(path)) {
      throw OutputDirectoryExists(
          "Race condition detected: The directory " + path.native() +
          " did not exist a few cycles ago, but was created in the meantime by "
          "a different process.");
    }
  }
}

/**
 * Prepares ActionsFinder for cross-section and reaction dumps
 * \param[in] configuration Necessary parameters to switch reactions on/off
 */
ScatterActionsFinder actions_finder_for_dump(Configuration configuration) {
  std::vector<bool> nucleon_has_interacted = {};
  ReactionsBitSet included_2to2 = configuration.take(
      {"Collision_Term", "Included_2to2"}, ReactionsBitSet().set());
  // Since it will be used solely for cross-section dump, most of
  // parameters do not play any role here and are set arbitrarily.
  // Only parameters, that switch reactions on/off matter.
  bool two_to_one = configuration.take({"Collision_Term", "Two_to_One"});
  ExperimentParameters params = ExperimentParameters{
      {0., 1.},
      {0., 1.},
      1,
      1.0,
      4.,
      two_to_one,
      included_2to2,
      configuration.take({"Collision_Term", "Strings"}, true),
<<<<<<< HEAD
      configuration.take({"Collision_Term", "Strings",
                          "Switch_on_Strings_with_Probability"}, false),
      NNbarTreatment::NoAnnihilation,
      false, 0.0, false};
  return ScatterActionsFinder(configuration, params,
                              nucleon_has_interacted, 0, 0, 1);
=======
      configuration.take({"Collision_Term", "NNbar_Treatment"},
                         NNbarTreatment::NoAnnihilation),
      false,
      0.0,
      false};
  return ScatterActionsFinder(configuration, params, nucleon_has_interacted, 0,
                              0, 1);
>>>>>>> 243ee2fb
}

}  // unnamed namespace

}  // namespace smash

/**
 * Main program
 * Smashes Many Accelerated Strongly-Interacting Hadrons :-)
 * do command line parsing and hence decides modus
 * \param[in] argc Number of arguments on command-line
 * \param[in] argv List of arguments on command-line
 */
int main(int argc, char *argv[]) {
  using namespace smash;  // NOLINT(build/namespaces)
  setup_default_float_traps();

  const auto &log = logger<LogArea::Main>();

  constexpr option longopts[] = {{"config", required_argument, 0, 'c'},
                                 {"decaymodes", required_argument, 0, 'd'},
                                 {"endtime", required_argument, 0, 'e'},
                                 {"force", no_argument, 0, 'f'},
                                 {"help", no_argument, 0, 'h'},
                                 {"inputfile", required_argument, 0, 'i'},
                                 {"modus", required_argument, 0, 'm'},
                                 {"particles", required_argument, 0, 'p'},
                                 {"output", required_argument, 0, 'o'},
                                 {"list-2-to-n", no_argument, 0, 'l'},
                                 {"resonance", required_argument, 0, 'r'},
                                 {"cross-sections", required_argument, 0, 's'},
                                 {"version", no_argument, 0, 'v'},
                                 {nullptr, 0, 0, 0}};

  // strip any path to progname
  const std::string progname = bf::path(argv[0]).filename().native();

  try {
    bool force_overwrite = false;
    bf::path output_path = default_output_path(), input_path("./config.yaml");
    std::vector<std::string> extra_config;
    char *particles = nullptr, *decaymodes = nullptr, *modus = nullptr,
         *end_time = nullptr, *pdg_string = nullptr, *cs_string = nullptr;
    bool list2n_activated = false;
    bool resonance_dump_activated = false;
    bool cross_section_dump_activated = false;

    // parse command-line arguments
    int opt;
    while ((opt = getopt_long(argc, argv, "c:d:e:fhi:m:p:o:lr:s:v", longopts,
                              nullptr)) != -1) {
      switch (opt) {
        case 'c':
          extra_config.emplace_back(optarg);
          break;
        case 'd':
          decaymodes = optarg;
          break;
        case 'f':
          force_overwrite = true;
          break;
        case 'i':
          input_path = optarg;
          break;
        case 'h':
          usage(EXIT_SUCCESS, progname);
          break;
        case 'm':
          modus = optarg;
          break;
        case 'p':
          particles = optarg;
          break;
        case 'e':
          end_time = optarg;
          break;
        case 'o':
          output_path = optarg;
          break;
        case 'l':
          list2n_activated = true;
          break;
        case 'r':
          resonance_dump_activated = true;
          pdg_string = optarg;
          break;
        case 's':
          cross_section_dump_activated = true;
          cs_string = optarg;
          break;
        case 'v':
          std::printf(
              "%s\n"
              "Branch   : %s\nSystem   : %s\nCompiler : %s %s\n"
              "Build    : %s\nDate     : %s\n",
              VERSION_MAJOR, GIT_BRANCH, CMAKE_SYSTEM, CMAKE_CXX_COMPILER_ID,
              CMAKE_CXX_COMPILER_VERSION, CMAKE_BUILD_TYPE, BUILD_DATE);
          std::exit(EXIT_SUCCESS);
        default:
          usage(EXIT_FAILURE, progname);
      }
    }

    // Abort if there are unhandled arguments left.
    if (optind < argc) {
      std::cout << argv[0] << ": invalid argument -- '" << argv[optind]
                << "'\n";
      usage(EXIT_FAILURE, progname);
    }

    // Read in config file
    Configuration configuration(input_path.parent_path(),
                                input_path.filename());
    for (const auto &config : extra_config) {
      configuration.merge_yaml(config);
    }
    if (particles) {
      if (!bf::exists(particles)) {
        std::stringstream err;
        err << "The particles file was expected at '" << particles
            << "', but the file does not exist.";
        throw std::runtime_error(err.str());
      }
      configuration["particles"] = read_all(bf::ifstream{particles});
    }
    if (decaymodes) {
      if (!bf::exists(decaymodes)) {
        std::stringstream err;
        err << "The decay modes file was expected at '" << decaymodes
            << "', but the file does not exist.";
        throw std::runtime_error(err.str());
      }
      configuration["decaymodes"] = read_all(bf::ifstream{decaymodes});
    }
    if (list2n_activated) {
      // Do not make all elastic cross-sections a fixed number
      configuration.merge_yaml(
          "{Collision_Term: {Elastic_Cross_Section: -1.0}}");
      /* Print only 2->n, n > 1. Do not dump decays, which can be found in
       * decaymodes.txt anyway */
      configuration.merge_yaml("{Collision_Term: {Two_to_One: False}}");
      ParticleType::create_type_list(configuration.take({"particles"}));
      DecayModes::load_decaymodes(configuration.take({"decaymodes"}));
      auto scat_finder = actions_finder_for_dump(configuration);
      scat_finder.dump_reactions();
      std::exit(EXIT_SUCCESS);
    }
    if (resonance_dump_activated) {
      ParticleType::create_type_list(configuration.take({"particles"}));
      DecayModes::load_decaymodes(configuration.take({"decaymodes"}));
      PdgCode pdg(pdg_string);
      const ParticleType &res = ParticleType::find(pdg);
      res.dump_width_and_spectral_function();
      std::exit(EXIT_SUCCESS);
    }
    if (cross_section_dump_activated) {
      ParticleType::create_type_list(configuration.take({"particles"}));
      DecayModes::load_decaymodes(configuration.take({"decaymodes"}));
      configuration.merge_yaml("{Collision_Term: {Two_to_One: True}}");
      std::string arg_string(cs_string);
      std::vector<std::string> args = split(arg_string, ',');
      const unsigned int n_arg = args.size();
      if (n_arg < 2 || n_arg > 4) {
        throw std::invalid_argument("-s usage: pdg1,pdg2[,m1][,m2]");
      }
      PdgCode pdg_a(args[0]), pdg_b(args[1]);
      const ParticleType &a = ParticleType::find(pdg_a);
      const ParticleType &b = ParticleType::find(pdg_b);
      for (unsigned int i = 0; i < 4 - n_arg; i++) {
        args.push_back("");
      }
      double ma = (args[2] == "") ? a.mass() : std::stod(args[2]);
      double mb = (args[3] == "") ? b.mass() : std::stod(args[3]);
      if (a.is_stable() && args[2] != "") {
        ma = a.mass();
        std::cout << "Warning: pole mass is used for stable particle "
                  << a.name() << " instead of " << args[2] << std::endl;
      }
      if (b.is_stable() && args[3] != "") {
        mb = b.mass();
        std::cout << "Warning: pole mass is used for stable particle "
                  << b.name() << " instead of " << args[3] << std::endl;
      }
      auto scat_finder = actions_finder_for_dump(configuration);
      scat_finder.dump_cross_sections(a, b, ma, mb);
      std::exit(EXIT_SUCCESS);
    }
    if (modus) {
      configuration["General"]["Modus"] = std::string(modus);
    }
    if (end_time) {
      configuration["General"]["End_Time"] = std::abs(std::atof(end_time));
    }

    // Set up logging
    set_default_loglevel(
        configuration.take({"Logging", "default"}, einhard::ALL));
    create_all_loggers(configuration["Logging"]);
    log.info(progname, " (", VERSION_MAJOR, ')');

    int64_t seed = configuration.read({"General", "Randomseed"});
    if (seed < 0) {
      // Seed with a real random value, if available
      std::random_device rd;
      seed = rd();
      configuration["General"]["Randomseed"] = seed;
    }

    // Check output path
    ensure_path_is_valid(output_path);
    const bf::path lock_path = output_path / "smash.lock";
    FileLock lock(lock_path);
    if (!lock.acquire()) {
      throw std::runtime_error(
          "Another instance of SMASH is already writing to the specified "
          "output directory. If you are sure this is not the case, remove \"" +
          lock_path.native() + "\".");
    }
    log.debug("output path: ", output_path);
    if (!force_overwrite && bf::exists(output_path / "config.yaml")) {
      throw std::runtime_error(
          "Output directory would get overwritten. Select a different output "
          "directory, clean up, or tell SMASH to ignore existing files.");
    }

    /* Keep a copy of the configuration that was used in the output directory
     * also save information about SMASH build as a comment */
    bf::ofstream(output_path / "config.yaml")
        << "# " << VERSION_MAJOR << '\n'
        << "# Branch   : " << GIT_BRANCH << '\n'
        << "# System   : " << CMAKE_SYSTEM << '\n'
        << "# Compiler : " << CMAKE_CXX_COMPILER_ID << ' '
        << CMAKE_CXX_COMPILER_VERSION << '\n'
        << "# Build    : " << CMAKE_BUILD_TYPE << '\n'
        << "# Date     : " << BUILD_DATE << '\n'
        << configuration.to_string() << '\n';

    log.trace(source_location, " create ParticleType and DecayModes");
    ParticleType::create_type_list(configuration.take({"particles"}));
    DecayModes::load_decaymodes(configuration.take({"decaymodes"}));
    ParticleType::check_consistency();

    // Create an experiment
    log.trace(source_location, " create Experiment");
    auto experiment = ExperimentBase::create(configuration, output_path);
    const std::string report = configuration.unused_values_report();
    if (report != "{}") {
      log.warn() << "The following configuration values were not used:\n"
                 << report;
    }

    // Run the experiment
    log.trace(source_location, " run the Experiment");
    experiment->run();
  } catch (std::exception &e) {
    log.fatal() << "SMASH failed with the following error:\n" << e.what();
    return EXIT_FAILURE;
  }

  log.trace() << source_location << " about to return from main";
  return 0;
}<|MERGE_RESOLUTION|>--- conflicted
+++ resolved
@@ -217,14 +217,8 @@
       two_to_one,
       included_2to2,
       configuration.take({"Collision_Term", "Strings"}, true),
-<<<<<<< HEAD
-      configuration.take({"Collision_Term", "Strings",
+      configuration.take({"Collision_Term",
                           "Switch_on_Strings_with_Probability"}, false),
-      NNbarTreatment::NoAnnihilation,
-      false, 0.0, false};
-  return ScatterActionsFinder(configuration, params,
-                              nucleon_has_interacted, 0, 0, 1);
-=======
       configuration.take({"Collision_Term", "NNbar_Treatment"},
                          NNbarTreatment::NoAnnihilation),
       false,
@@ -232,7 +226,6 @@
       false};
   return ScatterActionsFinder(configuration, params, nucleon_has_interacted, 0,
                               0, 1);
->>>>>>> 243ee2fb
 }
 
 }  // unnamed namespace
