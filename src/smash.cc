/*
 *    Copyright (c) 2012-2017
 *      SMASH Team
 *
 *    GNU General Public License (GPLv3 or later)
 *
 */
#include <getopt.h>

#include <sstream>
#include <vector>

#include <boost/filesystem/fstream.hpp>

#include "include/cxx14compat.h"
#include "include/decaymodes.h"
#include "include/experiment.h"
#include "include/filelock.h"
#include "include/inputfunctions.h"
#include "include/random.h"
#include "include/scatteractionsfinder.h"
#include "include/stringfunctions.h"
/* build dependent variables */
#include "include/config.h"

namespace smash {

namespace {
/** prints usage information and exits the program
 *
 * \param rc Exit status to return
 * \param progname Name of the program
 *
 * usage() is called when either the `--help` or `-h` command line
 * options are given to the program; in this case, the exit status is
 * EXIT_SUCCESS, or when an unknown option is given; in this case,
 * the exit status is EXIT_FAIL.
 */
void usage(const int rc, const std::string &progname) {
  /*!\Userguide
   * \page page_smash_invocation SMASH Invocation
   *
   * SMASH can be run simply by executing the binary without any options (i.e.
   * there are no required arguments). It does require an input file, though
   * (see \ref inputoptions).
   * Per default, the input file is expected in the current working directory
   * with the name '`config.yaml`'.
   *
   * The following options are supported:
   *
   * <table>
   * <tr><th>Short&nbsp;Variant <th>Long&nbsp;Variant <th>Documentation
   * <tr><td>`-h` <td>`--help`
   * <td>Prints usage information and quits the program.
   * <tr><td>`-v` <td>`--version`
   * <td>Prints the version of SMASH and quits the program.
   * <tr><td>`-i <file>` <td>`--inputfile <file>`
   * <td>Overrides the location of the default '`config.yaml`' input file. The
   *     input settings will be read from the specified file instead.
   * <tr><td>`-d <file>` <td>`--decaymodes <file>`
   * <td>The default decay modes are compiled in. With this argument you can
   *     override the decay modes to the exact set defined in the file. Multiple
   *     `-d` arguments are not supported.
   * <tr><td>`-p <file>` <td>`--particles <file>`
   * <td>The default particle data is compiled in. With this argument you can
   *     override the particles to the exact set defined in the file. Multiple
   *     `-p` arguments are not supported.
   * <tr><td>`-c <YAML string>` <td>`--config <YAML string>`
   * <td>The string argument to `-c` containts YAML markup to override input
   *     options from the input file (`-i`). Multiple `-c` arguments are
   *     supported. (Later settings may override preceding settings.) This can
   *     be a handy way to test different scenarios from a script.
   * <tr><td>`-m <modus>` <td>`--modus <modus>`
   * <td>This is a shortcut for `-c 'General: { Modus: <modus> }'`. Note that
   *     `-m` always overrides `-c`.
   * <tr><td>`-e <time>` <td>`--endtime <time>`
   * <td>This is a shortcut for `-c 'General: { End_Time: <time> }'`. Note that
   *     `-e` always overrides `-c`.
   * <tr><td>`-o <dir>` <td>`--output <dir>`
   * <td>Sets the output directory. The default output directory is
   *     `./data/<runid>`, where `<rundid>` is an automatically incrementing
   *     integer. Note that this might cause races if several instances of SMASH
   *     run in parallel. In that case, make sure to specify a different output
   *     directory for every instance of SMASH.
   * <tr><td>`-l <dir>` <td>`--list-2-to-n <dir>`
   * <td>Dumps the list of all possible 2->n reactions (n > 1). Note that
   *     resonance decays and formations are NOT dumped. Every particle
   *     available in SMASH is collided against every and reactions with
   *     non-zero cross-section are dumped. Both colliding particles are
   *     assigned momenta from 0.1 to 10 GeV in the opposite directions to
   *     scan the possible sqrt(S).
   * <tr><td>`-r <pdg>` <td>`--resonance <pdg>`
   * <td> Dumps the width(m) and m * spectral function(m^2) versus resonance
   *     mass m.
   * <tr><td>`-s <pdg1>,<pdg2>[,mass1,mass2]`
   * <td>`--cross-sections <pdg1>,<pdg2>[,mass1,mass2]`
   * <td> Dumps the partial 2->1 cross-section of pdg1 + pdg2 with
   *     masses mass1 and mass2. Masses are optional, default values are pole
   *     masses.
   * <tr><td>`-f` <td>`--force`
   * <td>Forces overwriting files in the output directory. Normally, if you
   *     specifiy an output directory with `-o`, the directory must be empty.
   *     With `-f` this check is skipped.
   * </table>
   */
  std::printf("\nUsage: %s [option]\n\n", progname.c_str());
  std::printf(
      "  -h, --help              usage information\n"
      "\n"
      "  -i, --inputfile <file>  path to input configuration file\n"
      "                          (default: ./config.yaml)\n"
      "  -d, --decaymodes <file> override default decay modes from file\n"
      "  -p, --particles <file>  override default particles from file\n"
      "\n"
      "  -c, --config <YAML>     specify config value overrides\n"
      "                          (multiple -c arguments are supported)\n"
      "  -m, --modus <modus>     shortcut for -c 'General: { Modus: <modus> "
      "}'\n"
      "  -e, --endtime <time>    shortcut for -c 'General: { End_Time: <time> "
      "}'"
      "\n"
      "\n"
      "  -o, --output <dir>      output directory (default: ./data/<runid>)\n"
      "  -l, --list-2-to-n       list all possible 2->2 reactions\n"
      "  -r, --resonance <pdg>   dump width(m) and m*spectral function(m^2)"
      " for resonance pdg\n"
      "  -s, --cross-sections    <pdg1>,<pdg2>[,mass1,mass2] \n"
      "                          dump all 2->1 partial cross-sections of "
      "pdg1 + pdg2 reactions versus sqrt(s).\n"
      "                          Masses are optional, by default pole masses"
      " are used.\n"
      "                          Note the required comma and no spaces.\n"
      "  -f, --force             force overwriting files in the output "
      "directory"
      "\n"
      "  -v, --version\n\n");
  std::exit(rc);
}

/** \ingroup exception
 *  Exception class that is thrown if the requested output directory
 * already exists and `-f` was not specified on the command line.
 */
struct OutputDirectoryExists : public std::runtime_error {
  using std::runtime_error::runtime_error;
};
/** \ingroup exception
 *  Exception class that is thrown if no new output path can be
 * generated (there is a directory name for each positive integer
 * value)
 */
struct OutputDirectoryOutOfIds : public std::runtime_error {
  using std::runtime_error::runtime_error;
};

/// returns the default path for output.
bf::path default_output_path() {
  const bf::path p = bf::absolute("data");
  if (!bf::exists(p)) {
    return p / "0";
  }
  bf::path p2;
  for (int id = 0; id < std::numeric_limits<int>::max(); ++id) {
    p2 = p / std::to_string(id);
    if (!bf::exists(p2)) {
      break;
    }
  }
  if (p == p2) {
    throw OutputDirectoryOutOfIds("no unique data subdir ID left");
  }
  return p2;
}

/// makes sure the output path is valid (throws if not)
void ensure_path_is_valid(const bf::path &path) {
  if (bf::exists(path)) {
    if (!bf::is_directory(path)) {
      throw OutputDirectoryExists("The given path (" + path.native() +
                                  ") exists, but it is not a directory.");
    }
  } else {
    if (!bf::create_directories(path)) {
      throw OutputDirectoryExists(
          "Race condition detected: The directory " + path.native() +
          " did not exist a few cycles ago, but was created in the meantime by "
          "a different process.");
    }
  }
}

}  // unnamed namespace

}  // namespace smash

/* main - do command line parsing and hence decides modus */
int main(int argc, char *argv[]) {
  using namespace smash;  // NOLINT(build/namespaces)
  setup_default_float_traps();

  const auto &log = logger<LogArea::Main>();

  constexpr option longopts[] = {{"config", required_argument, 0, 'c'},
                                 {"decaymodes", required_argument, 0, 'd'},
                                 {"endtime", required_argument, 0, 'e'},
                                 {"force", no_argument, 0, 'f'},
                                 {"help", no_argument, 0, 'h'},
                                 {"inputfile", required_argument, 0, 'i'},
                                 {"modus", required_argument, 0, 'm'},
                                 {"particles", required_argument, 0, 'p'},
                                 {"output", required_argument, 0, 'o'},
                                 {"list-2-to-n", no_argument, 0, 'l'},
                                 {"resonance", required_argument, 0, 'r'},
                                 {"cross-sections", required_argument, 0, 's'},
                                 {"version", no_argument, 0, 'v'},
                                 {nullptr, 0, 0, 0}};

  /* strip any path to progname */
  const std::string progname = bf::path(argv[0]).filename().native();

  try {
    bool force_overwrite = false;
    bf::path output_path = default_output_path(), input_path("./config.yaml");
    std::vector<std::string> extra_config;
    char *particles = nullptr, *decaymodes = nullptr, *modus = nullptr,
         *end_time = nullptr, *pdg_string = nullptr, *cs_string = nullptr;
    bool list2n_activated = false;
    bool resonance_dump_activated = false;
    bool cross_section_dump_activated = false;

    /* parse command-line arguments */
    int opt;
    while ((opt = getopt_long(argc, argv, "c:d:e:fhi:m:p:o:lr:s:v", longopts,
                              nullptr)) != -1) {
      switch (opt) {
        case 'c':
          extra_config.emplace_back(optarg);
          break;
        case 'd':
          decaymodes = optarg;
          break;
        case 'f':
          force_overwrite = true;
          break;
        case 'i':
          input_path = optarg;
          break;
        case 'h':
          usage(EXIT_SUCCESS, progname);
          break;
        case 'm':
          modus = optarg;
          break;
        case 'p':
          particles = optarg;
          break;
        case 'e':
          end_time = optarg;
          break;
        case 'o':
          output_path = optarg;
          break;
        case 'l':
          list2n_activated = true;
          break;
        case 'r':
          resonance_dump_activated = true;
          pdg_string = optarg;
          break;
        case 's':
          cross_section_dump_activated = true;
          cs_string = optarg;
          break;
        case 'v':
          std::printf(
              "%s\n"
              "Branch   : %s\nSystem   : %s\nCompiler : %s %s\n"
              "Build    : %s\nDate     : %s\n",
              VERSION_MAJOR, GIT_BRANCH, CMAKE_SYSTEM, CMAKE_CXX_COMPILER_ID,
              CMAKE_CXX_COMPILER_VERSION, CMAKE_BUILD_TYPE, BUILD_DATE);
          std::exit(EXIT_SUCCESS);
        default:
          usage(EXIT_FAILURE, progname);
      }
    }

    // Abort if there are unhandled arguments left.
    if (optind < argc) {
      std::cout << argv[0] << ": invalid argument -- '" << argv[optind]
                << "'\n";
      usage(EXIT_FAILURE, progname);
    }

    /* read in config file */
    Configuration configuration(input_path.parent_path(),
                                input_path.filename());
    for (const auto &config : extra_config) {
      configuration.merge_yaml(config);
    }
    if (particles) {
      std::cout << "particles: " << particles << std::endl;
      if (!bf::exists(particles)) {
        std::stringstream err;
        err << "The particles file was expected at '" << particles
            << "', but the file does not exist.";
        throw std::runtime_error(err.str());
      }
      configuration["particles"] = read_all(bf::ifstream{particles});
    }
    if (decaymodes) {
      if (!bf::exists(decaymodes)) {
        std::stringstream err;
        err << "The decay modes file was expected at '" << decaymodes
            << "', but the file does not exist.";
        throw std::runtime_error(err.str());
      }
      configuration["decaymodes"] = read_all(bf::ifstream{decaymodes});
    }
    if (list2n_activated) {
      // Do not make all elastic cross-sections a fixed number
      configuration.merge_yaml(
          "{Collision_Term: {Elastic_Cross_Section: -1.0}}");
      // Print only 2->n, n > 1. Do not dump decays, which can be found in
      // decaymodes.txt anyway
      configuration.merge_yaml("{Collision_Term: {Two_to_One: False}}");
      ParticleType::create_type_list(configuration.take({"particles"}));
      DecayModes::load_decaymodes(configuration.take({"decaymodes"}));
      std::vector<bool> nucleon_has_interacted = {};
      ReactionsBitSet included_2to2 =
<<<<<<< HEAD
          configuration.take({"Collision_Term", "Included_2to2"});
      ExperimentParameters params = ExperimentParameters{
          {0., 1.},
          {0., 1.},
          1,
          1.0,
          4.,
          false,
          included_2to2,
          configuration.take({"Collision_Term", "Strings"}, true),
          NNbarTreatment::NoAnnihilation,
          false,
          0.0,
          false};
      auto scat_finder = make_unique<ScatterActionsFinder>(
          configuration, params, nucleon_has_interacted, 0, 0, 1);
=======
                   configuration.take({"Collision_Term", "Included_2to2"},
                   ReactionsBitSet().set());
      auto scat_finder = make_unique<ScatterActionsFinder>(elastic_parameter,
                                     ntest, nucleon_has_interacted,
                                     included_2to2, two_to_one);
>>>>>>> ecbdca6c
      scat_finder->dump_reactions();
      std::exit(EXIT_SUCCESS);
    }
    if (resonance_dump_activated) {
      ParticleType::create_type_list(configuration.take({"particles"}));
      DecayModes::load_decaymodes(configuration.take({"decaymodes"}));
      PdgCode pdg(pdg_string);
      const ParticleType &res = ParticleType::find(pdg);
      res.dump_width_and_spectral_function();
      std::exit(EXIT_SUCCESS);
    }
    if (cross_section_dump_activated) {
      ParticleType::create_type_list(configuration.take({"particles"}));
      DecayModes::load_decaymodes(configuration.take({"decaymodes"}));
      std::string arg_string(cs_string);
      std::vector<std::string> args = split(arg_string, ',');
      const unsigned int n_arg = args.size();
      if (n_arg < 2 || n_arg > 4) {
        throw std::invalid_argument("-s usage: pdg1,pdg2[,m1][,m2]");
      }
      PdgCode pdg_a(args[0]), pdg_b(args[1]);
      const ParticleType &a = ParticleType::find(pdg_a);
      const ParticleType &b = ParticleType::find(pdg_b);
      for (unsigned int i = 0; i < 4 - n_arg; i++) {
        args.push_back("");
      }
      double ma = (args[2] == "") ? a.mass() : std::stod(args[2]);
      double mb = (args[3] == "") ? b.mass() : std::stod(args[3]);
      if (a.is_stable() && args[2] != "") {
        ma = a.mass();
        std::cout << "Warning: pole mass is used for stable particle "
                  << a.name() << " instead of " << args[2] << std::endl;
      }
      if (b.is_stable() && args[3] != "") {
        mb = b.mass();
        std::cout << "Warning: pole mass is used for stable particle "
                  << b.name() << " instead of " << args[3] << std::endl;
      }
      std::vector<bool> nucleon_has_interacted = {};
<<<<<<< HEAD
      ReactionsBitSet included_2to2(std::string("111111"));
      configuration.merge_yaml(
          "{Collision_Term: {Elastic_Cross_Section: -1.0}}");
      ExperimentParameters params = ExperimentParameters{
          {0., 1.},
          {0., 1.},
          1,
          1.,
          4.,
          true,
          included_2to2,
          configuration.take({"Collision_Term", "Strings"}, true),
          NNbarTreatment::NoAnnihilation,
          false,
          0.,
          false};
      auto scat_finder = make_unique<ScatterActionsFinder>(
          configuration, params, nucleon_has_interacted, 0, 0, 1);
=======
      auto scat_finder = make_unique<ScatterActionsFinder>(-1., 1,
                  nucleon_has_interacted, ReactionsBitSet().set(), true);
>>>>>>> ecbdca6c
      scat_finder->dump_cross_sections(a, b, ma, mb);
      std::exit(EXIT_SUCCESS);
    }
    if (modus) {
      configuration["General"]["Modus"] = std::string(modus);
    }
    if (end_time) {
      configuration["General"]["End_Time"] = std::abs(std::atof(end_time));
    }

    /* set up logging */
    set_default_loglevel(
        configuration.take({"Logging", "default"}, einhard::ALL));
    create_all_loggers(configuration["Logging"]);
    log.info(progname, " (", VERSION_MAJOR, ')');

    int64_t seed = configuration.read({"General", "Randomseed"});
    if (seed < 0) {
      // Seed with a real random value, if available
      std::random_device rd;
      seed = rd();
      configuration["General"]["Randomseed"] = seed;
    }

    /* check output path*/
    ensure_path_is_valid(output_path);
    const bf::path lock_path = output_path / "smash.lock";
    FileLock lock(lock_path);
    if (!lock.acquire()) {
      throw std::runtime_error(
          "Another instance of SMASH is already writing to the specified "
          "output directory. If you are sure this is not the case, remove \"" +
          lock_path.native() + "\".");
    }
    log.debug("output path: ", output_path);
    if (!force_overwrite && bf::exists(output_path / "config.yaml")) {
      throw std::runtime_error(
          "Output directory would get overwritten. Select a different output "
          "directory, clean up, or tell SMASH to ignore existing files.");
    }

    // keep a copy of the configuration that was used in the output directory
    bf::ofstream(output_path / "config.yaml")
        << configuration.to_string() << '\n';

    log.trace(source_location, " create ParticleType and DecayModes");
    ParticleType::create_type_list(configuration.take({"particles"}));
    DecayModes::load_decaymodes(configuration.take({"decaymodes"}));
    ParticleType::check_consistency();

    // create an experiment
    log.trace(source_location, " create Experiment");
    auto experiment = ExperimentBase::create(configuration, output_path);
    const std::string report = configuration.unused_values_report();
    if (report != "{}") {
      log.warn() << "The following configuration values were not used:\n"
                 << report;
    }

    // run the experiment
    log.trace(source_location, " run the Experiment");
    experiment->run();
  } catch (std::exception &e) {
    log.fatal() << "SMASH failed with the following error:\n" << e.what();
    return EXIT_FAILURE;
  }

  log.trace() << source_location << " about to return from main";
  return 0;
}<|MERGE_RESOLUTION|>--- conflicted
+++ resolved
@@ -1,4 +1,5 @@
 /*
+ *
  *    Copyright (c) 2012-2017
  *      SMASH Team
  *
@@ -327,8 +328,8 @@
       DecayModes::load_decaymodes(configuration.take({"decaymodes"}));
       std::vector<bool> nucleon_has_interacted = {};
       ReactionsBitSet included_2to2 =
-<<<<<<< HEAD
-          configuration.take({"Collision_Term", "Included_2to2"});
+              configuration.take({"Collision_Term", "Included_2to2"},
+              ReactionsBitSet().set());
       ExperimentParameters params = ExperimentParameters{
           {0., 1.},
           {0., 1.},
@@ -344,13 +345,6 @@
           false};
       auto scat_finder = make_unique<ScatterActionsFinder>(
           configuration, params, nucleon_has_interacted, 0, 0, 1);
-=======
-                   configuration.take({"Collision_Term", "Included_2to2"},
-                   ReactionsBitSet().set());
-      auto scat_finder = make_unique<ScatterActionsFinder>(elastic_parameter,
-                                     ntest, nucleon_has_interacted,
-                                     included_2to2, two_to_one);
->>>>>>> ecbdca6c
       scat_finder->dump_reactions();
       std::exit(EXIT_SUCCESS);
     }
@@ -390,8 +384,7 @@
                   << b.name() << " instead of " << args[3] << std::endl;
       }
       std::vector<bool> nucleon_has_interacted = {};
-<<<<<<< HEAD
-      ReactionsBitSet included_2to2(std::string("111111"));
+      ReactionsBitSet included_2to2(ReactionsBitSet().set());
       configuration.merge_yaml(
           "{Collision_Term: {Elastic_Cross_Section: -1.0}}");
       ExperimentParameters params = ExperimentParameters{
@@ -409,10 +402,6 @@
           false};
       auto scat_finder = make_unique<ScatterActionsFinder>(
           configuration, params, nucleon_has_interacted, 0, 0, 1);
-=======
-      auto scat_finder = make_unique<ScatterActionsFinder>(-1., 1,
-                  nucleon_has_interacted, ReactionsBitSet().set(), true);
->>>>>>> ecbdca6c
       scat_finder->dump_cross_sections(a, b, ma, mb);
       std::exit(EXIT_SUCCESS);
     }
