include(CheckLibraryExists)
include(AddCompilerFlag)
include(FindPkgConfig)

find_package(GSL REQUIRED)
find_package(Boost 1.49.0 REQUIRED COMPONENTS filesystem system)
pkg_check_modules(YAML REQUIRED yaml-cpp>=0.5.1)

# set up include paths
include_directories(
    "${CMAKE_CURRENT_BINARY_DIR}"
    "${CMAKE_CURRENT_SOURCE_DIR}"
    "${GSL_INCLUDES}"
    ${Boost_INCLUDE_DIRS}
    ${YAML_INCLUDE_DIRS}
    )

# set default libraries for linking
set(SMASH_LIBRARIES
   ${GSL_LIBRARY}
   ${GSL_CBLAS_LIBRARY}
   ${Boost_LIBRARIES}
   ${YAML_LIBRARIES}
   )

# if clock_gettime is in rt link against it
CHECK_LIBRARY_EXISTS(rt clock_gettime "time.h" HAVE_CLOCK_GETTIME)
if(HAVE_CLOCK_GETTIME)
   list(APPEND SMASH_LIBRARIES rt)
endif()

# list the source files
set(smash_src boxmodus.cc clebschgordan.cc collisions.cc collidermodus.cc
        configuration.cc
        cross-sections.cc
        decays.cc distributions.cc experiment.cc fourvector.cc
        input-decaymodes.cc
<<<<<<< HEAD
        input-particles.cc modusdefault.cc
        nucleusmodus.cc
        nucleus.cc
        param-reader.cc parametrizations.cc
=======
        input-particles.cc modusdefault.cc parametrizations.cc
>>>>>>> 3c3095dc
        particles.cc
        outputroutines.cc resonances.cc time.cc)

add_executable(smash smash.cc ${smash_src})

# configure a header file to pass some of the CMake settings
# to the source code
configure_file (
  "${CMAKE_CURRENT_SOURCE_DIR}/include/config.h.in"
  "${CMAKE_CURRENT_BINARY_DIR}/include/config.h"
)

# directly copy config files to build directory
macro(copy_at_make)
   foreach(filename ${ARGN})
      add_custom_command(OUTPUT ${PROJECT_BINARY_DIR}/${filename}
         COMMAND ${CMAKE_COMMAND} -E copy
         ${CMAKE_CURRENT_SOURCE_DIR}/${filename}
         ${PROJECT_BINARY_DIR}/${filename}
         DEPENDS ${CMAKE_CURRENT_SOURCE_DIR}/${filename}
         COMMENT "Copy ${filename} to ${PROJECT_BINARY_DIR}"
         VERBATIM)
      add_custom_target(copy_${filename} ALL DEPENDS ${PROJECT_BINARY_DIR}/${filename})
   endforeach()
endmacro()
copy_at_make(config_general.yaml particles.txt decaymodes.txt)

target_link_libraries(smash ${SMASH_LIBRARIES})

# tests:
if(BUILD_TESTING)
   set(ASAN_FLAG -fsanitize=address)
   set(_tmp "${CMAKE_REQUIRED_FLAGS}")
   set(CMAKE_REQUIRED_FLAGS ${ASAN_FLAG}) # AddCompilerFlag only adds the
                                                # flag for compilation - it's
                                                # also required with the link
                                                # command, though
   AddCompilerFlag(${ASAN_FLAG} CXX_RESULT HAVE_ADDRESS_SANITIZER)
   set(CMAKE_REQUIRED_FLAGS "${_tmp}")
   if(HAVE_ADDRESS_SANITIZER)
      add_library(smash_lib STATIC ${smash_src})
      set_target_properties(smash_lib PROPERTIES
         COMPILE_FLAGS ${ASAN_FLAG}
         LINK_FLAGS ${ASAN_FLAG}
         )

      add_executable(smash_asan smash.cc)
      set_target_properties(smash_asan PROPERTIES
         COMPILE_FLAGS ${ASAN_FLAG}
         LINK_FLAGS ${ASAN_FLAG}
         )
      target_link_libraries(smash_asan smash_lib ${SMASH_LIBRARIES})

   endif()

   add_subdirectory(tests)
endif()<|MERGE_RESOLUTION|>--- conflicted
+++ resolved
@@ -35,14 +35,11 @@
         cross-sections.cc
         decays.cc distributions.cc experiment.cc fourvector.cc
         input-decaymodes.cc
-<<<<<<< HEAD
+        input-particles.cc modusdefault.cc
+        param-reader.cc parametrizations.cc
         input-particles.cc modusdefault.cc
         nucleusmodus.cc
-        nucleus.cc
-        param-reader.cc parametrizations.cc
-=======
-        input-particles.cc modusdefault.cc parametrizations.cc
->>>>>>> 3c3095dc
+        nucleus.cc parametrizations.cc
         particles.cc
         outputroutines.cc resonances.cc time.cc)
 
