--- conflicted
+++ resolved
@@ -37,48 +37,6 @@
 }
 
 
-<<<<<<< HEAD
-=======
-float CrossSections::elastic(const ParticleData &data_a,
-                             const ParticleData &data_b) {
-  compute_kinematics(data_a, data_b);
-
-  const PdgCode &pdg_a = data_a.type().pdgcode();
-  const PdgCode &pdg_b = data_b.type().pdgcode();
-
-  /* For now, the meson-meson and meson-baryon elastic cross sections
-   * are simply given by the cross section parameter. */
-  if (pdg_a.baryon_number() == 0 || pdg_b.baryon_number() == 0) {
-    return elastic_parameter_;
-  }
-
-  /* For baryon-baryon, we have to check the parametrized cross sections */
-  float sig;
-  /* pp-scattering */
-  if (pdg_a == pdg_b) {
-    sig = pp_elastic(mandelstam_s_);
-  /* ppbar-scattering */
-  } else if (pdg_a.is_antiparticle_of(pdg_b)) {
-    sig = ppbar_elastic(p_lab_);
-  /* np-scattering */
-  } else {
-    sig = np_elastic(mandelstam_s_);
-  }
-
-  if (sig > 0.) {
-    return sig;
-  } else {
-    std::stringstream ss;
-    ss << "problem in CrossSections::elastic: " << pdg_a.string().c_str()
-       << " " << pdg_b.string().c_str() << " " << pdg_a.spin() << " "
-       << pdg_b.spin() << " " << sig << " " << p_lab_ << " " << mandelstam_s_
-       << " " << std::sqrt(squared_mass_a_);
-    throw std::runtime_error(ss.str());
-  }
-}
-
->>>>>>> 528d5f76
-
 float CrossSections::total(const PdgCode &pdg_a, const PdgCode &pdg_b) const {
   /* For now, the meson-meson and meson-baryon
    *  "total" cross section is just zero. */
