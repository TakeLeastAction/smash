--- conflicted
+++ resolved
@@ -192,17 +192,10 @@
 DECLARE_LOGAREA(21, Fpe);
 DECLARE_LOGAREA(22, Lattice);
 DECLARE_LOGAREA(23, Sampling);
-<<<<<<< HEAD
 DECLARE_LOGAREA(24, Pythia);
 DECLARE_LOGAREA(25, GrandcanThermalizer);
 DECLARE_LOGAREA(26, CrossSections);
-=======
-DECLARE_LOGAREA(24, AdaptiveTS);
-DECLARE_LOGAREA(25, Pythia);
-DECLARE_LOGAREA(26, GrandcanThermalizer);
-DECLARE_LOGAREA(27, CrossSections);
-DECLARE_LOGAREA(28, Output);
->>>>>>> 8b24dadf
+DECLARE_LOGAREA(27, Output);
 
 /**
  * This type collects all existing log areas so they will be created with the
@@ -212,13 +205,8 @@
     std::tuple<Main, Experiment, Box, Collider, Sphere, Action, InputParser,
                ParticleType, FindScatter, Clock, DecayModes, Resonances,
                ScatterAction, Distributions, Propagation, Grid, List, Nucleus,
-<<<<<<< HEAD
                Density, PauliBlocking, Tmn, Fpe, Lattice, Sampling,
-               Pythia, GrandcanThermalizer, CrossSections>;
-=======
-               Density, PauliBlocking, Tmn, Fpe, Lattice, Sampling, AdaptiveTS,
                Pythia, GrandcanThermalizer, CrossSections, Output>;
->>>>>>> 8b24dadf
 }  // namespace LogArea
 
 /**
