--- conflicted
+++ resolved
@@ -26,15 +26,12 @@
 class ScatterActionsFinder : public ActionFinderInterface {
  public:
   /** Initialize the finder with the given parameters. */
-<<<<<<< HEAD
-  ScatterActionsFinder(double el_param, const ExperimentParameters &parameters,
-    bool iso, bool two_to_one, bool two_to_two);
-=======
+
   ScatterActionsFinder(Configuration config,
                        const ExperimentParameters &parameters,
                        bool two_to_one, bool two_to_two,
                        bool strings_switch);
->>>>>>> 30d5af15
+
   /** Constructor for testing purposes. */
   ScatterActionsFinder(float elastic_parameter, int testparticles);
 
