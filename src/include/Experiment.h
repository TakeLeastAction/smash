--- conflicted
+++ resolved
@@ -22,13 +22,8 @@
     /* Virtual base class destructor
      * to avoid undefined behavior when destroying derived objects
      */
-<<<<<<< HEAD
     virtual ~ExperimentBase() {}
-    static std::unique_ptr<ExperimentBase> create(char *modus_chooser);
-=======
-    virtual ~Experiment() {}
-    static std::unique_ptr<Experiment> create(std::string modus_chooser);
->>>>>>> a852a315
+    static std::unique_ptr<ExperimentBase> create(std::string modus_chooser);
     virtual void configure(std::list<Parameters> configuration) = 0;
     virtual void commandline_arg(int steps) = 0;
     virtual void initialize(char *path) = 0;
