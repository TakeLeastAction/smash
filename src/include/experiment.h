--- conflicted
+++ resolved
@@ -338,7 +338,6 @@
   const bool use_grid_;
 
   /**
-<<<<<<< HEAD
    * This struct contains information on the metric to be used
    */
   const ExpansionProperties metric_;
@@ -349,8 +348,6 @@
   const bool strings_switch_;
 
   /**
-=======
->>>>>>> be968b5d
    * This indicates whether dileptons are switched on.
    */
   const bool dileptons_switch_;
