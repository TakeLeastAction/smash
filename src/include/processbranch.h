--- conflicted
+++ resolved
@@ -59,51 +59,18 @@
 	  TWO_TO_TWO=3, 
 	  STRING=4, 
 	  DECAY=5
-   };  
+   };
   /// Create a ProcessBranch without final states
-<<<<<<< HEAD
-  ProcessBranch() : branch_weight_(0.0), process_type_(NONE) {}
-  /// Constructor without outgoing particles
-  ProcessBranch(float w, ProcessType p_type) : branch_weight_(w), process_type_(p_type) {}
-
-  /// Constructor with 1 particle
-  ProcessBranch(const ParticleType &type, float w, ProcessType p_type) 
-      : branch_weight_(w), process_type_(p_type) {
-    particle_types_.reserve(1);
-    particle_types_.push_back(&type);
-  }
-
-  /// Constructor with 2 particles
-  ProcessBranch(const ParticleType &type_a, const ParticleType &type_b, float w, ProcessType p_type)
-      : branch_weight_(w), process_type_(p_type) {
-    particle_types_.reserve(2);
-    particle_types_.push_back(&type_a);
-    particle_types_.push_back(&type_b);
-  }
-
-  /// Create a ProcessBranch from a list of ParticleType objects
-  ProcessBranch(std::vector<ParticleTypePtr> new_types, float w, ProcessType p_type)
-      : particle_types_(std::move(new_types)), branch_weight_(w), process_type_(p_type) {}
-=======
-  ProcessBranch() : branch_weight_(-1.0) {}
+  ProcessBranch() : branch_weight_(0.) {}
   ProcessBranch(float w) : branch_weight_(w) {}
->>>>>>> 20a3a41b
 
   /// Copying is disabled. Use std::move or create a new object.
   ProcessBranch(const ProcessBranch &) = delete;
 
-<<<<<<< HEAD
-  /// The move constructor efficiently moves the PDG list member.
-  ProcessBranch(ProcessBranch &&rhs)
-      : particle_types_(std::move(rhs.particle_types_)),
-        branch_weight_(rhs.branch_weight_),
-        process_type_(rhs.process_type_) {}
-=======
   /** Virtual Destructor.
    * The declaration of the destructor is necessary to make it virtual.
    */
   virtual ~ProcessBranch() = default;
->>>>>>> 20a3a41b
 
   /**
    * Set the weight of the branch.
@@ -111,10 +78,8 @@
    * compared to other branches
    */
   inline void set_weight(float process_weight);
-  /** Set the Process ID */
-  inline void set_type(enum ProcessType);
   /// Return the process type
-  inline ProcessType get_type(void) const;
+  virtual ProcessType get_type(void) const = 0;
   /// Clear all information from the branch
   inline void clear(void);
 
@@ -129,8 +94,7 @@
 
   /// Return the branch weight
   inline float weight(void) const;
-  
-  
+
   /**
    * Determine the threshold for this branch, i.e. the minimum energy that is
    * required to produce all final-state particles.
@@ -141,9 +105,6 @@
  protected:
   /// Weight of the branch, typically a cross section or a branching ratio
   float branch_weight_; 
-  /// Process type internal variable
-  ProcessType process_type_;
-
 };
 
 /**
@@ -163,16 +124,6 @@
 /// Return the branch weight
 inline float ProcessBranch::weight(void) const {
   return branch_weight_;
-}
-
-/** Set the process type */
-inline void ProcessBranch::set_type(ProcessType p_type) {
-  process_type_ = p_type;	
-}
-
-/** Return the process type */
-inline ProcessBranch::ProcessType ProcessBranch::get_type() const {
-  return process_type_;	
 }
 
 /** \relates ProcessBranch
@@ -196,29 +147,42 @@
  */
 class CollisionBranch : public ProcessBranch {
  public:
-   CollisionBranch() : ProcessBranch() {}
+   CollisionBranch(float w, ProcessType p_type) : ProcessBranch(w),
+                                                  process_type_(p_type) {}
   /// Constructor with 1 particle
-  CollisionBranch(const ParticleType &type, float w) : ProcessBranch(w) {
+  CollisionBranch(const ParticleType &type, float w, ProcessType p_type)
+                 : ProcessBranch(w), process_type_(p_type) {
     particle_types_.reserve(1);
     particle_types_.push_back(&type);
   }
   /// Constructor with 2 particles
-  CollisionBranch(const ParticleType &type_a, const ParticleType &type_b, float w)
-      : ProcessBranch(w) {
+  CollisionBranch(const ParticleType &type_a, const ParticleType &type_b,
+                  float w, ProcessType p_type)
+      : ProcessBranch(w), process_type_(p_type) {
     particle_types_.reserve(2);
     particle_types_.push_back(&type_a);
     particle_types_.push_back(&type_b);
   }
   /// Constructor with a list of particles
-  CollisionBranch(ParticleTypePtrList new_types, float w)
-      : ProcessBranch(w), particle_types_(std::move(new_types)) {}
+  CollisionBranch(ParticleTypePtrList new_types, float w, ProcessType p_type)
+      : ProcessBranch(w), particle_types_(std::move(new_types)),
+        process_type_(p_type) {}
   /// The move constructor efficiently moves the particle-type list member.
   CollisionBranch(CollisionBranch &&rhs)
       : ProcessBranch(rhs.branch_weight_),
-        particle_types_(std::move(rhs.particle_types_)) {}
+        particle_types_(std::move(rhs.particle_types_)),
+        process_type_(rhs.process_type_) {}
   /// Return the particle types associated with this branch.
   const ParticleTypePtrList &particle_types() const override {
     return particle_types_;
+  }
+  //// Set the process type
+  inline void set_type(ProcessType p_type) {
+    process_type_ = p_type;
+  }
+  /// Return the process type
+  inline ProcessType get_type(void) const override {
+    return process_type_;
   }
   /// Clear all information from the branch
   inline void clear(void) {
@@ -240,6 +204,8 @@
    * that of size_t/void*. (I was obviously talking about 64bit here...)
    */
   ParticleTypePtrList particle_types_;
+  /// Process type internal variable
+  ProcessType process_type_;
 };
 
 
@@ -268,6 +234,10 @@
   inline const DecayType& type() const {
     return *type_;
   }
+  /// Return the process type
+  inline ProcessType get_type(void) const override {
+    return ProcessBranch::DECAY;
+  }
   /// Clear all information from the branch
   inline void clear(void) {
     delete type_;
