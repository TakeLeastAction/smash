--- conflicted
+++ resolved
@@ -76,11 +76,7 @@
  private:
   /// Highest id of a given particle
   int id_max_;
-<<<<<<< HEAD
-  /* dynamic data of the particles a map between its id and data */
-=======
-  /// dynamic data of the particles a map between it's id and data
->>>>>>> cd9386e7
+  /// dynamic data of the particles a map between its id and data
   std::map<int, ParticleData> data_;
   /// a map between pdg and correspoding static data of the particles
   std::map<int, ParticleType> types_;
