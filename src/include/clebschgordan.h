/*
 *    Copyright (c) 2015
 *      SMASH Team
 *
 *    GNU General Public License (GPLv3 or later)
 */

#ifndef SRC_INCLUDE_CLEBSCHGORDAN_H_
#define SRC_INCLUDE_CLEBSCHGORDAN_H_

#include "particletype.h"

namespace Smash {

/**
 * Calculate Clebsch-Gordan coefficient
 *
 * \f$(-1)^{j_a - j_b + m_c} \sqrt(2 j_c + 1) \cdot [Wigner 3J symbol] \f$
 * Note that the calculation assumes that the spin/isospin values (j/m)
 * have been multiplied by two (in order to be integer).
 */
float clebsch_gordan(const int j_a, const int j_b, const int j_c,
                     const int m_a, const int m_b, const int m_c);


/**
 * Calculate the squared isospin Clebsch-Gordan coefficient for two particles
 * p_a and p_b coupling to a resonance Res.
 */
inline float isospin_clebsch_gordan_sqr_2to1(const ParticleType &p_a,
                                             const ParticleType &p_b,
                                             const ParticleType &Res) {
  const float cg = clebsch_gordan(p_a.isospin(), p_b.isospin(), Res.isospin(),
                                p_a.isospin3(), p_b.isospin3(), Res.isospin3());
  return cg*cg;
}


/**
 * Calculate the squared isospin Clebsch-Gordan coefficient for three particles
 * p_a, p_b and p_c coupling to a resonance Res.
 */
float isospin_clebsch_gordan_sqr_3to1(const ParticleType &p_a,
                                      const ParticleType &p_b,
                                      const ParticleType &p_c,
                                      const ParticleType &Res);

/**
 * Calculate the squared isospin Clebsch-Gordan coefficient for a
 * 2-to-2 reaction A + B -> C + D. If a total isospin value I is given
 * (doubled in order to be integer), then only contributions with that total
 * isospin will be counted.
 */
float isospin_clebsch_gordan_sqr_2to2(const ParticleType &t_a,
                                      const ParticleType &t_b,
                                      const ParticleType &t_c,
                                      const ParticleType &t_d,
                                      const int I = -1);

<<<<<<< HEAD
/** Get the allowed range of total isospin for a collision A + B. Returns
 * maximum and minimum of allowed values. */
std::pair<int, int> I_tot_range(const ParticleType &t_a,
                                const ParticleType &t_b);
/** Get the allowed range of total isospin for a collision A + B <-> C + D.
 * Returns maximum and minimum of allowed values. */
std::pair<int, int> I_tot_range(const ParticleType &t_a,
                                const ParticleType &t_b,
                                const ParticleType &t_c,
                                const ParticleType &t_d);
=======

class I_tot_range {
 private:
  int I_min_;
  int I_max_;

 public:
  /** Get the allowed range of total isospin for a collision A + B. Returns
   * maximum and minimum of allowed values. */
  I_tot_range(const ParticleType &t_a, const ParticleType &t_b) {
    // Compute total isospin range with given particles.
    const int I_z_abs = std::abs(t_a.isospin3() + t_b.isospin3());
    I_max_ = t_a.isospin() + t_b.isospin();
    I_min_ = std::max(std::abs(t_a.isospin() - t_b.isospin()), I_z_abs);
  }

  /** Get the allowed range of total isospin for a collision A + B <-> C + D.
   * Returns maximum and minimum of allowed values. */
  I_tot_range(const ParticleType &t_a, const ParticleType &t_b,
              const ParticleType &t_c, const ParticleType &t_d) {
    // Compute total isospin range with given initial and final particles.
    const int I_z = t_a.isospin3() + t_b.isospin3();
    if (I_z != t_c.isospin3() + t_d.isospin3()) {
        // This reaction is forbidden by isospin conservation.
        // Set impossible values to make sure an empty range is returned.
        I_min_ = 1;
        I_max_ = 0;
        return;
    }
    I_max_ = std::min(t_a.isospin() + t_b.isospin(), t_c.isospin() + t_d.isospin());
    I_min_ = std::max(std::abs(t_a.isospin() - t_b.isospin()),
                      std::abs(t_c.isospin() - t_d.isospin()));
    I_min_ = std::max(I_min_, std::abs(I_z));
  }

  class iterator : public std::iterator<std::forward_iterator_tag, int> {
  private:
    int c_;
    I_tot_range &parent_;

  public:
    iterator(int start, I_tot_range &parent) : c_(start), parent_(parent) {}
    int operator*() { return c_; }
    const iterator *operator++() {
      c_ -= 2;
      return this;
    };
    iterator operator++(int) {
      c_ -= 2;
      return iterator(c_ + 2, parent_);
    }
    bool operator==(const iterator &other) { return c_ == other.c_; }
    bool operator!=(const iterator &other) { return c_ != other.c_; }
  };

  iterator begin() { return iterator(I_max_, *this); }
  iterator end() {
    if (I_min_ > I_max_) {
      return begin();
    }
    return iterator(I_min_ - 2, *this);
  }
};

>>>>>>> 308809de

}  // namespace Smash

#endif  // SRC_INCLUDE_CLEBSCHGORDAN_H_<|MERGE_RESOLUTION|>--- conflicted
+++ resolved
@@ -56,19 +56,6 @@
                                       const ParticleType &t_c,
                                       const ParticleType &t_d,
                                       const int I = -1);
-
-<<<<<<< HEAD
-/** Get the allowed range of total isospin for a collision A + B. Returns
- * maximum and minimum of allowed values. */
-std::pair<int, int> I_tot_range(const ParticleType &t_a,
-                                const ParticleType &t_b);
-/** Get the allowed range of total isospin for a collision A + B <-> C + D.
- * Returns maximum and minimum of allowed values. */
-std::pair<int, int> I_tot_range(const ParticleType &t_a,
-                                const ParticleType &t_b,
-                                const ParticleType &t_c,
-                                const ParticleType &t_d);
-=======
 
 class I_tot_range {
  private:
@@ -133,8 +120,6 @@
   }
 };
 
->>>>>>> 308809de
-
 }  // namespace Smash
 
 #endif  // SRC_INCLUDE_CLEBSCHGORDAN_H_