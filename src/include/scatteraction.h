/*
 *
 *    Copyright (c) 2015
 *      SMASH Team
 *
 *    GNU General Public License (GPLv3 or later)
 *
 */

#ifndef SRC_INCLUDE_SCATTERACTION_H_
#define SRC_INCLUDE_SCATTERACTION_H_

#include <memory>

#include "action.h"
#include "cxx14compat.h"
#include "isoparticletype.h"
#include "kinematics.h"

namespace Smash {

/**
 * Calculate the detailed balance factor R such that
 * \f[ R = \sigma(AB \to CD) / \sigma(CD \to AB) \f]
 * where $A, B, C, D$ are stable.
 */
inline float detailed_balance_factor_stable(float s,
               const ParticleType& a, const ParticleType& b,
               const ParticleType& c, const ParticleType& d) {
    float spin_factor = (c.spin() + 1)*(d.spin() + 1);
    spin_factor /= (a.spin() + 1)*(b.spin() + 1);
    float symmetry_factor = (1 + (a == b));
    symmetry_factor /= (1 + (c == d));
    const float momentum_factor = pCM_sqr_from_s(s, c.mass(), d.mass())
                                / pCM_sqr_from_s(s, a.mass(), b.mass());
    return spin_factor * symmetry_factor * momentum_factor;
}

/**
 * Calculate the detailed balance factor R such that
 * \f[ R = \sigma(AB \to CD) / \sigma(CD \to AB) \f]
 * where $A$ is unstable, $B$ is a kaon and $C, D$ are stable.
 */
inline float detailed_balance_factor_RK(float sqrts, float pcm,
               const ParticleType& a, const ParticleType& b,
               const ParticleType& c, const ParticleType& d) {
    assert(!a.is_stable());
    assert(b.pdgcode().is_kaon());
    float spin_factor = (c.spin() + 1)*(d.spin() + 1);
    spin_factor /= (a.spin() + 1)*(b.spin() + 1);
    float symmetry_factor = (1 + (a == b));
    symmetry_factor /= (1 + (c == d));
    const float momentum_factor = pCM_sqr(sqrts, c.mass(), d.mass())
        / (pcm * a.iso_multiplet()->get_integral_RK(sqrts));
    return spin_factor * symmetry_factor * momentum_factor;
}

/**
 * Add a 2-to-2 channel to a collision branch list given a cross section.
 *
 * The cross section is only calculated if there is enough energy
 * for the process. If the cross section is small, the branch is not added.
 */
template <typename F>
inline void add_channel(CollisionBranchList &process_list, F get_xsection,
                        float sqrts, const ParticleType &type_a,
                                     const ParticleType &type_b) {
  const float sqrt_s_min = type_a.minimum_mass() + type_b.minimum_mass();
  if (sqrts <= sqrt_s_min) {
      return;
  }
  const auto xsection = get_xsection();
  if (xsection > really_small) {
    process_list.push_back(make_unique<CollisionBranch>(
      type_a, type_b, xsection, ProcessType::TwoToTwo));
  }
}

/**
 * \ingroup action
 * ScatterAction is a special action which takes two incoming particles
 * and performs a scattering, producing one or more final-state particles.
 */
class ScatterAction : public Action {
 public:
  /**
   * Construct a ScatterAction object.
   *
   * \param[in] in_part1 first scattering partner
   * \param[in] in_part2 second scattering partner
   * \param[in] time Time at which the action is supposed to take place
   * \param[in] isotropic if true, do the collision isotropically
   */
  ScatterAction(const ParticleData &in_part1, const ParticleData &in_part2,
                double time, bool isotropic = false,
                float formation_time = 1.0f);

  /** Add a new collision channel. */
  void add_collision(CollisionBranchPtr p);
  /** Add several new collision channels at once. */
  void add_collisions(CollisionBranchList pv);

  /**
   * Calculate the transverse distance of the two incoming particles in their
   * local rest frame.
   *
   * Returns the squared distance.
   *
   * \fpPrecision Why \c double?
   */
  double transverse_distance_sqr() const;

  /**
   * Generate the final-state of the scattering process.
   * Performs either elastic or inelastic scattering.
   *
   * \throws InvalidResonanceFormation
   */
  void generate_final_state() override;

  float raw_weight_value() const override;

  /** Add all possible subprocesses for this action object. */
  virtual void add_all_processes(float elastic_parameter,
<<<<<<< HEAD
                bool two_to_one, bool two_to_two, double low_snn_cut,  bool strings_switch);
=======
    bool two_to_one, bool two_to_two, double low_snn_cut, bool strings_switch);
>>>>>>> 64dcf96b

  /**
   * Determine the (parametrized) total cross section for this collision. This
   * is currently only used for calculating the string excitation cross section.
   */
  virtual float total_cross_section() const { return 0.; }

  /**
   * Determine the (parametrized) total cross section at high energies for this collision.
   * This is currently only used for calculating the string excitation cross section.
   */
  virtual float high_energy_cross_section() const { return 0.; }

  /**
   * Determine the (parametrized) elastic cross section for this collision.
   * It is zero by default, but can be overridden in the child classes.
   */
  virtual float elastic_parametrization() { return 0.; }

  /// Returns list of possible collision channels
  const CollisionBranchList& collision_channels() {
    return collision_channels_;
  }

  /**
   * Determine the elastic cross section for this collision. If elastic_par is
   * given (and positive), we just use a constant cross section of that size,
   * otherwise a parametrization of the elastic cross section is used
   * (if available).
   *
   * \param[in] elast_par Elastic cross section parameter from the input file.
   *
   * \return A ProcessBranch object containing the cross section and
   * final-state IDs.
   */
  CollisionBranchPtr elastic_cross_section(float elast_par);

  /**
   * Determine the cross section for string excitations, which is given by the
   * difference between the parametrized total cross section and all the
   * explicitly implemented channels at low energy (elastic, resonance
   * excitation, etc). This method has to be called after all other processes
   * have been added to the Action object.
   */
  virtual CollisionBranchPtr string_excitation_cross_section();

  /**
  * Find all resonances that can be produced in a 2->1 collision of the two
  * input particles and the production cross sections of these resonances.
  *
  * Given the data and type information of two colliding particles,
  * create a list of possible resonance production processes
  * and their cross sections.
  *
  * \return A list of processes with resonance in the final state.
  * Each element in the list contains the type of the final-state particle
  * and the cross section for that particular process.
  */
  virtual CollisionBranchList resonance_cross_sections();

  /**
   * Return the 2-to-1 resonance production cross section for a given resonance.
   *
   * \param[in] type_resonance Type information for the resonance to be
   * produced.
   * \param[in] srts Total energy in the center-of-mass frame.
   * \param[in] cm_momentum_sqr Square of the center-of-mass momentum of the
   * two initial particles.
   *
   * \return The cross section for the process
   * [initial particle a] + [initial particle b] -> resonance.
   *
   * \fpPrecision Why \c double?
   */
  double two_to_one_formation(const ParticleType &type_resonance, double srts,
                              double cm_momentum_sqr);

  /** Find all inelastic 2->2 processes for this reaction. */
  virtual CollisionBranchList two_to_two_cross_sections() {
    return CollisionBranchList();
  }

  /** Determine the total energy in the center-of-mass frame,
   * i.e. sqrt of Mandelstam s.  */
  double sqrt_s() const override;
  /**
   * \ingroup exception
   * Thrown when ScatterAction is called to perform with unknown ProcessType.
   */
  class InvalidScatterAction : public std::invalid_argument {
    using std::invalid_argument::invalid_argument;
  };

  virtual float cross_section() const { return total_cross_section_; }

 protected:
  /** Determine the Mandelstam s variable,
   * s = (p_a + p_b)^2 = square of CMS energy.
   *
   * \fpPrecision Why \c double?
   */
  double mandelstam_s() const;
  /** Determine the momenta of the incoming particles in the
   * center-of-mass system.
   * \fpPrecision Why \c double?
   */
  double cm_momentum() const;
  /** Determine the squared momenta of the incoming particles in the
   * center-of-mass system.
   * \fpPrecision Why \c double?
   */
  double cm_momentum_squared() const;
  /// determine the velocity of the center-of-mass frame in the lab
  ThreeVector beta_cm() const;
  /// determine the corresponding gamma factor
  double gamma_cm() const;

  /** Perform an elastic two-body scattering, i.e. just exchange momentum. */
  void elastic_scattering();

  /** Perform an inelastic two-body scattering, i.e. new particles are formed*/
  void inelastic_scattering();

  /** Perform the string excitation and decay via Pythia. */
  void string_excitation();

  /**
   * \ingroup logging
   * Writes information about this scatter action to the \p out stream.
   */
  void format_debug_output(std::ostream &out) const override;

  /** List of possible collisions  */
  CollisionBranchList collision_channels_;

  /** Total cross section */
  float total_cross_section_;

  /** Do this collision isotropically. */
  bool isotropic_ = false;

  /** Formation time parameter for string fragmentation*/
  float formation_time_ = 1.0f;

 private:
  /** Check if the scattering is elastic. */
  bool is_elastic() const;

  /** Perform a 2->1 resonance-formation process. */
  void resonance_formation();
};

}  // namespace Smash

#endif  // SRC_INCLUDE_SCATTERACTION_H_<|MERGE_RESOLUTION|>--- conflicted
+++ resolved
@@ -122,11 +122,7 @@
 
   /** Add all possible subprocesses for this action object. */
   virtual void add_all_processes(float elastic_parameter,
-<<<<<<< HEAD
-                bool two_to_one, bool two_to_two, double low_snn_cut,  bool strings_switch);
-=======
     bool two_to_one, bool two_to_two, double low_snn_cut, bool strings_switch);
->>>>>>> 64dcf96b
 
   /**
    * Determine the (parametrized) total cross section for this collision. This
