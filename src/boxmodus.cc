/*
 *    Copyright (c) 2013-14
 *      SMASH Team
 *
 *    GNU General Public License (GPLv3 or later)
 */
#include <cmath>
#include <cstdio>
#include <cstdlib>
#include <list>
#include <map>
#include <utility>
#include <vector>

#include "include/algorithms.h"
#include "include/angles.h"
#include "include/boxmodus.h"
#include "include/collisions.h"
#include "include/configuration.h"
#include "include/constants.h"
#include "include/crosssections.h"
#include "include/distributions.h"
#include "include/experimentparameters.h"
#include "include/macros.h"
#include "include/outputroutines.h"
#include "include/particles.h"
#include "include/random.h"

namespace Smash {

BoxModus::BoxModus(Configuration modus_config, const ExperimentParameters &)
    : initial_condition_(modus_config.take({"Box", "INITIAL_CONDITION"})),
      length_           (modus_config.take({"Box", "LENGTH"})),
      temperature_      (modus_config.take({"Box", "TEMPERATURE"})) {
}

/* print_startup - console output on startup of box specific parameters */
void BoxModus::print_startup() {
  printf("Size of the box: %g x %g x %g fm\n", length_, length_, length_);
  printf("Initial temperature: %g GeV\n", temperature_);
  printf("IC type %d\n", initial_condition_);
}

/* initial_conditions - sets particle data for @particles */
void BoxModus::initial_conditions(Particles *particles,
                                  const ExperimentParameters &parameters) {
  double momentum_radial, number_density_total = 0;
  Angles phitheta;
  FourVector momentum_total(0, 0, 0, 0);
  size_t number_total = 0;
  /* loop over all the particle types */
  for (const ParticleType &type : particles->types()) {
    /* Particles with width > 0 (resonances) do not exist in the beginning */
    if (type.width() > 0.0) {
      continue;
    }
    printd("%s mass: %g [GeV]\n", type.name().c_str(), type.mass());
    /* bose einstein distribution function */
    double number_density =
<<<<<<< HEAD
        number_density_bose(i->second.mass(), this->temperature_);
    // calculate the expected of particles in the box
    double real_number = this->length_ * this->length_ * this->length_ *
                         number_density * parameters.testparticles;
    size_t int_number = static_cast<size_t>(real_number);
    // decide if we have an extra particle: the probability for that is
    // equal to the fractional part of the number.
    if (real_number - int_number > Random::canonical())
      int_number++;
    printf("IC number density %.6g [fm^-3]\n", number_density);
    printf("IC %zu number of %s\n", int_number, i->second.name().c_str());
    number_density_total += number_density;
    /* create bunch of particles */
    printf("IC creating %zu particles\n", int_number);
    particles->create(int_number, i->second.pdgcode());
    number_total += int_number;
=======
        number_density_bose(type.mass(), this->temperature_);
    /* cast while reflecting probability of extra particle */
    number = this->length_ * this->length_ * this->length_ * number_density *
             parameters.testparticles;
    if (this->length_ * this->length_ * this->length_ * number_density -
            number > drand48()) {
      number++;
    }
    printf("IC number density %.6g [fm^-3]\n", number_density);
    printf("IC %zu number of %s\n", number, type.name().c_str());
    number_density_total += number_density;
    /* create bunch of particles */
    printf("IC creating %zu particles\n", number);
    particles->create(number, type.pdgcode());
    number_total += number;
>>>>>>> b24e318e
  }
  printf("IC total number density %.6g [fm^-3]\n", number_density_total);
  printf("IC contains %zu particles\n", number_total);
  auto uniform_length = Random::make_uniform_distribution(0.0,
                                         static_cast<double>(this->length_));
  /* Set paricles IC: */
  for (ParticleData &data : particles->data()) {
    double x, y, z, time_begin;
    /* back to back pair creation with random momenta direction */
    if (unlikely(data.id() == particles->id_max() && !(data.id() % 2))) {
      /* poor last guy just sits around */
      data.set_momentum(particles->particle_type(data.pdgcode()).mass(), 0, 0, 0);
    } else if (!(data.id() % 2)) {
      if (this->initial_condition_ != 2) {
        /* thermal momentum according Maxwell-Boltzmann distribution */
        momentum_radial = sample_momenta(this->temperature_,
                                         particles->particle_type(data.pdgcode()).mass());
      } else {
        /* IC == 2 initial thermal momentum is the average 3T */
        momentum_radial = 3.0 * this->temperature_;
      }
      phitheta.distribute_isotropically();
      printd("Particle %d radial momenta %g phi %g cos_theta %g\n", data.id(),
             momentum_radial, phitheta.phi(), phitheta.costheta());
      data.set_momentum(
          particles->particle_type(data.pdgcode()).mass(), momentum_radial * phitheta.x(),
          momentum_radial * phitheta.y(), momentum_radial * phitheta.z());
    } else {
      data.set_momentum(particles->particle_type(data.pdgcode()).mass(),
                             -particles->data(data.id() - 1).momentum().x1(),
                             -particles->data(data.id() - 1).momentum().x2(),
                             -particles->data(data.id() - 1).momentum().x3());
    }
    momentum_total += data.momentum();
    time_begin = 1.0;
    /* ramdom position in a quadratic box */
<<<<<<< HEAD
    x = uniform_length();
    y = uniform_length();
    z = uniform_length();
    i->second.set_position(time_begin, x, y, z);
=======
    x = drand48() * this->length_;
    y = drand48() * this->length_;
    z = drand48() * this->length_;
    data.set_position(time_begin, x, y, z);
>>>>>>> b24e318e
    /* IC: debug checks */
    printd_momenta(data);
    printd_position(data);
  }
  /* Display on startup if pseudo grid is used */
  size_t number = number_total;
  int const grid_number = round(
      this->length_ / sqrt(parameters.cross_section * fm2_mb * M_1_PI) * 0.5);
  /* pseudo grid not used for 3^3 or extremely small particle numbers */
  if (grid_number >= 4 && number > 10)
    printf("Simulation with pseudo grid: %d^3\n", grid_number);
  else
    printf("W: Not using pseudo grid: %d^3\n", grid_number);
  /* allows to check energy conservation */
  printf("IC total energy: %g [GeV]\n", momentum_total.x0());
  number_density_initial_ = number_density_total;
}

/* evolve - the core of the box, stepping forward in time */
int BoxModus::sanity_check(Particles *particles) {
  /* fixup positions on startup, particles need to be *inside* the box */
  for (ParticleData &data : particles->data()) {
    FourVector p = data.position();
    enforce_periodic_boundaries(p.begin() + 1, p.end(), length_);
    data.set_position(p);
  }
  return 0;
}

/* check_collision_geometry - check if a collision happens between particles */
void BoxModus::check_collision_geometry(
    Particles *particles, CrossSections *cross_sections,
    std::list<int> *collision_list, size_t *rejection_conflict,
    const ExperimentParameters &parameters) {
  std::vector<std::vector<std::vector<std::vector<int> > > > grid;
  int N;
  int x, y, z;

  /* For small boxes no point in splitting up in grids */
  /* calculate approximate grid size according to double interaction length */
  N = round(length_ / sqrt(parameters.cross_section * fm2_mb * M_1_PI) * 0.5);
  if (unlikely(N < 4 || particles->size() < 10)) {
    /* XXX: apply periodic boundary condition */
    ModusDefault::check_collision_geometry(particles, cross_sections,
                                           collision_list, rejection_conflict,
                                           parameters);
    return;
  }
  /* allocate grid */
  grid.resize(N);
  for (int i = 0; i < N; i++) {
    grid[i].resize(N);
    for (int j = 0; j < N; j++)
      grid[i][j].resize(N);
  }
  /* populate grid */
  for (const ParticleData &data : particles->data()) {
    /* XXX: function - map particle position to grid number */
    x = round(data.position().x1() / length_ * (N - 1));
    y = round(data.position().x2() / length_ * (N - 1));
    z = round(data.position().x3() / length_ * (N - 1));
    printd_position(data);
    printd("grid cell particle %i: %i %i %i of %i\n", data.id(), x, y, z, N);
    if (unlikely(x >= N || y >= N || z >= N))
      printf("W: Particle outside the box: %g %g %g \n",
             data.position().x1(), data.position().x2(),
             data.position().x3());
    grid[x][y][z].push_back(data.id());
  }
  /* semi optimised nearest neighbour search:
   * http://en.wikipedia.org/wiki/Cell_lists
   */
  FourVector shift;
  for (const ParticleData &data : particles->data()) {
    /* XXX: function - map particle position to grid number */
    x = round(data.position().x1() / length_ * (N - 1));
    y = round(data.position().x2() / length_ * (N - 1));
    z = round(data.position().x3() / length_ * (N - 1));
    if (unlikely(x >= N || y >= N || z >= N))
      printf("grid cell particle %i: %i %i %i of %i\n", data.id(), x, y, z, N);
    /* check all neighbour grids */
    for (int cx = -1; cx < 2; cx++) {
      int sx = cx + x;
      /* apply periodic boundary condition for particle positions */
      if (sx < 0) {
        sx = N - 1;
        shift.set_x1(-length_);
      } else if (sx > N - 1) {
        sx = 0;
        shift.set_x1(length_);
      } else {
        shift.set_x1(0);
      }
      for (int cy = -1; cy < 2; cy++) {
        int sy = cy + y;
        if (sy < 0) {
          sy = N - 1;
          shift.set_x2(-length_);
        } else if (sy > N - 1) {
          sy = 0;
          shift.set_x2(length_);
        } else {
          shift.set_x2(0);
        }
        for (int cz = -1; cz < 2; cz++) {
          int sz = cz + z;
          if (sz < 0) {
            sz = N - 1;
            shift.set_x3(-length_);
          } else if (sz > N - 1) {
            sz = 0;
            shift.set_x3(length_);
          } else {
            shift.set_x3(0);
          }
          /* empty grid cell */
          if (grid[sx][sy][sz].empty()) {
            continue;
          }
          /* grid cell particle list */
          for (auto id_other = grid[sx][sy][sz].begin();
               id_other != grid[sx][sy][sz].end(); ++id_other) {
            /* only check against particles above current id
             * to avoid double counting
             */
            if (*id_other <= data.id()) {
              continue;
            }
            printd("grid cell particle %i <-> %i\n", data.id(), *id_other);
            if (shift == 0) {
              collision_criteria_geometry(
                  particles, cross_sections, collision_list, parameters.eps,
                  data.id(), *id_other, rejection_conflict);
            } else {
              /* apply eventual boundary before and restore after */
              particles->data_pointer(*id_other)
                  ->set_position(particles->data(*id_other).position() + shift);
              collision_criteria_geometry(
                  particles, cross_sections, collision_list, parameters.eps,
                  data.id(), *id_other, rejection_conflict);
              particles->data_pointer(*id_other)
                  ->set_position(particles->data(*id_other).position() - shift);
            }
          } /* grid particles loop */
        }   /* grid sz */
      }     /* grid sy */
    }       /* grid sx */
  }         /* outer particle loop */
}

/* propagate all particles */
void BoxModus::propagate(Particles *particles,
                         const ExperimentParameters &parameters) {
  FourVector distance, position;
  for (ParticleData &data : particles->data()) {
    /* propagation for this time step */
    distance.set_FourVector(parameters.eps,
                            data.velocity_x() * parameters.eps,
                            data.velocity_y() * parameters.eps,
                            data.velocity_z() * parameters.eps);
    printd("Particle %d motion: %g %g %g %g\n", data.id(), distance.x0(),
           distance.x1(), distance.x2(), distance.x3());
    /* treat the box boundaries */
    position = data.position();
    position += distance;
    bool wall_hit = enforce_periodic_boundaries(position.begin() + 1,
                                                position.end(), length_);
    if (wall_hit) {
      write_oscar(data, particles->particle_type(data.pdgcode()), 1, 1);
    }
    data.set_position(position);
    if (wall_hit) {
      write_oscar(data, particles->particle_type(data.pdgcode()));
    }
    printd_position(data);
  }
}

}  // namespace Smash<|MERGE_RESOLUTION|>--- conflicted
+++ resolved
@@ -57,40 +57,23 @@
     printd("%s mass: %g [GeV]\n", type.name().c_str(), type.mass());
     /* bose einstein distribution function */
     double number_density =
-<<<<<<< HEAD
-        number_density_bose(i->second.mass(), this->temperature_);
+        number_density_bose(type.mass(), this->temperature_);
     // calculate the expected of particles in the box
     double real_number = this->length_ * this->length_ * this->length_ *
                          number_density * parameters.testparticles;
     size_t int_number = static_cast<size_t>(real_number);
     // decide if we have an extra particle: the probability for that is
     // equal to the fractional part of the number.
-    if (real_number - int_number > Random::canonical())
+    if (real_number - int_number > Random::canonical()) {
       int_number++;
+    }
     printf("IC number density %.6g [fm^-3]\n", number_density);
-    printf("IC %zu number of %s\n", int_number, i->second.name().c_str());
+    printf("IC %zu number of %s\n", int_number, type.name().c_str());
     number_density_total += number_density;
     /* create bunch of particles */
     printf("IC creating %zu particles\n", int_number);
-    particles->create(int_number, i->second.pdgcode());
+    particles->create(int_number, type.pdgcode());
     number_total += int_number;
-=======
-        number_density_bose(type.mass(), this->temperature_);
-    /* cast while reflecting probability of extra particle */
-    number = this->length_ * this->length_ * this->length_ * number_density *
-             parameters.testparticles;
-    if (this->length_ * this->length_ * this->length_ * number_density -
-            number > drand48()) {
-      number++;
-    }
-    printf("IC number density %.6g [fm^-3]\n", number_density);
-    printf("IC %zu number of %s\n", number, type.name().c_str());
-    number_density_total += number_density;
-    /* create bunch of particles */
-    printf("IC creating %zu particles\n", number);
-    particles->create(number, type.pdgcode());
-    number_total += number;
->>>>>>> b24e318e
   }
   printf("IC total number density %.6g [fm^-3]\n", number_density_total);
   printf("IC contains %zu particles\n", number_total);
@@ -127,17 +110,10 @@
     momentum_total += data.momentum();
     time_begin = 1.0;
     /* ramdom position in a quadratic box */
-<<<<<<< HEAD
     x = uniform_length();
     y = uniform_length();
     z = uniform_length();
-    i->second.set_position(time_begin, x, y, z);
-=======
-    x = drand48() * this->length_;
-    y = drand48() * this->length_;
-    z = drand48() * this->length_;
     data.set_position(time_begin, x, y, z);
->>>>>>> b24e318e
     /* IC: debug checks */
     printd_momenta(data);
     printd_position(data);
