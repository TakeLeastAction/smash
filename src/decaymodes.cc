/*
 *
 *    Copyright (c) 2014-2015
 *      SMASH Team
 *
 *    GNU General Public License (GPLv3 or later)
 *
 */

#include "include/decaymodes.h"

#include <assert.h>
#include <cstdio>
#include <map>

#include "include/constants.h"
#include "include/cxx14compat.h"
#include "include/inputfunctions.h"
#include "include/isoparticletype.h"
#include "include/logging.h"
#include "include/pdgcode.h"
#include "include/processbranch.h"
#include "include/resonances.h"
#include "include/stringfunctions.h"

namespace Smash {

std::vector<DecayModes> *DecayModes::all_decay_modes = nullptr;

std::vector<std::unique_ptr<DecayType>> *all_decay_types = nullptr;

void DecayModes::add_mode(float ratio, int L,
                          ParticleTypePtrList particle_types) {
  assert(all_decay_types != nullptr);
  switch (particle_types.size()) {
  case 2:
<<<<<<< HEAD
    if (!particle_types[0]->is_hadron() || !particle_types[1]->is_hadron()) {
      logger<LogArea::DecayModes>().warn(
          "decay products are no hadrons A: ", *particle_types[0],
                                       " B: ", *particle_types[1]);
    }
=======
>>>>>>> e23af44d
    if (is_dilepton(particle_types[0]->pdgcode(),
                    particle_types[1]->pdgcode())) {
      all_decay_types->emplace_back(
          make_unique<TwoBodyDecayDilepton>(particle_types, L));
    } else if (particle_types[0]->is_stable() &&
               particle_types[1]->is_stable()) {
      all_decay_types->emplace_back(
          make_unique<TwoBodyDecayStable>(particle_types, L));
    } else if (particle_types[0]->is_stable() ||
               particle_types[1]->is_stable()) {
      all_decay_types->emplace_back(
          make_unique<TwoBodyDecaySemistable>(particle_types, L));
    } else {
      all_decay_types->emplace_back(
          make_unique<TwoBodyDecayUnstable>(particle_types, L));
    }
    break;
  case 3:
    if (!particle_types[0]->is_hadron() || !particle_types[1]->is_hadron() ||
        !particle_types[2]->is_hadron()) {
      logger<LogArea::DecayModes>().warn(
          "decay products are no hadrons A: ", *particle_types[0], " B: ", *particle_types[1],
          " C: ", *particle_types[2]);
    }
    if (has_lepton_pair(particle_types[0]->pdgcode(),
                        particle_types[1]->pdgcode(),
                        particle_types[2]->pdgcode())) {
      all_decay_types->emplace_back(
      make_unique<ThreeBodyDecayDilepton>(particle_types, L));
    } else {
    all_decay_types->emplace_back(
        make_unique<ThreeBodyDecay>(particle_types, L));
    }
    break;
  default:
    throw InvalidDecay(
        "DecayModes::add_mode was instructed to add a decay mode with " +
        std::to_string(particle_types.size()) +
        " particles. This is an invalid input.");
  }
  decay_modes_.push_back(
      make_unique<DecayBranch>(*all_decay_types->back(), ratio));
}

void DecayModes::renormalize(std::string name) {
  const auto &log = logger<LogArea::DecayModes>();
  float sum = 0.;
  for (auto &mode : decay_modes_) {
    sum += mode->weight();
  }
  if (std::abs(sum - 1.) < really_small) {
    log.debug("Particle ", name, ": Extremely small renormalization constant: ",
              sum, "\n=> Skipping the renormalization.");
  } else {
    if (std::abs(sum - 1.) < 0.01) {
      // Reasonably small correction: do not warn, only give a debug message
      log.debug("Particle ", name, ": Renormalizing decay modes with ", sum);
    } else {
      log.warn("Particle ", name, ": Renormalizing decay modes with ", sum);
    }
    float new_sum = 0.0;
    for (auto &mode : decay_modes_) {
      mode->set_weight(mode->weight() / sum);
      new_sum += mode->weight();
    }
    log.debug("After renormalization sum of ratios is ", new_sum);
  }
}

namespace {
inline std::size_t find_offset(PdgCode pdg) {
  return std::addressof(ParticleType::find(pdg)) -
         std::addressof(ParticleType::list_all()[0]);
}
}  // unnamed namespace

void DecayModes::load_decaymodes(const std::string &input) {
  const auto &log = logger<LogArea::DecayModes>();
  // create the DecayType vector first, then it outlives the DecayModes vector,
  // which references the DecayType objects.
  static std::vector<std::unique_ptr<DecayType>> decaytypes;
  decaytypes.clear();  // in case an exception was thrown and should try again
  // ten decay types per decay mode should be a good guess.
  decaytypes.reserve(10 * ParticleType::list_all().size());
  all_decay_types = &decaytypes;

  static std::vector<DecayModes> decaymodes;
  decaymodes.clear();  // in case an exception was thrown and should try again
  decaymodes.resize(ParticleType::list_all().size());
  all_decay_modes = &decaymodes;

  const IsoParticleType *isotype_mother = NULL;
  ParticleTypePtrList mother_states;
  std::vector<DecayModes> decay_modes_to_add;  // one for each mother state

  const auto end_of_decaymodes = [&]() {
    if (isotype_mother == NULL) {  // at the start of the file
      return;
    }
    // Loop over all states in the mother multiplet and add modes
    for (size_t m = 0; m < mother_states.size(); m++) {
      if (decay_modes_to_add[m].is_empty()) {
        continue;
      }
      decay_modes_to_add[m].renormalize(mother_states[m]->name());
      PdgCode pdgcode = mother_states[m]->pdgcode();
      /* Add the list of decay modes for this particle type */
      decaymodes[find_offset(pdgcode)] = std::move(decay_modes_to_add[m]);
    }
    if (isotype_mother->has_anti_multiplet()) {
      /* Construct the decay modes for the anti-multiplet.  */
      log.debug("generating decay modes for anti-multiplet: " +
                isotype_mother->name());
      for (const auto &state : mother_states) {
        PdgCode pdg = state->pdgcode();
        PdgCode pdg_anti = pdg.get_antiparticle();
        DecayModes &decay_modes_orig = decaymodes[find_offset(pdg)];
        DecayModes &decay_modes_anti = decaymodes[find_offset(pdg_anti)];
        for (const auto &mode : decay_modes_orig.decay_mode_list()) {
          ParticleTypePtrList list = mode->particle_types();
          for (auto &type : list) {
            if (type->has_antiparticle()) {
              type = type->get_antiparticle();
            }
          }
          decay_modes_anti.add_mode(mode->weight(), mode->angular_momentum(),
                                    list);
        }
      }
    }
  };

  for (const Line &line : line_parser(input)) {
    const auto trimmed = trim(line.text);
    assert(!trimmed.empty());  // trim(line.text) is never empty,
                               // else line_parser is broken
    if (trimmed.find_first_of(" \t") == std::string::npos) {
      // a single record on one line signifies a new decay mode section
      end_of_decaymodes();
      std::string name = trim(line.text);
      isotype_mother = &IsoParticleType::find(name);
      mother_states = isotype_mother->get_states();
      decay_modes_to_add.clear();
      decay_modes_to_add.resize(mother_states.size());
      log.debug("reading decay modes for " + name);
    } else {
      std::istringstream lineinput(line.text);
      std::vector<std::string> decay_particles;
      decay_particles.reserve(3);
      float ratio;
      lineinput >> ratio;

      int L;
      lineinput >> L;
      if (L < 0 || L > 3) {  // at some point we might need to support L up to 4
                             // (cf. BlattWeisskopf in decaytype.cc)
        throw LoadFailure("Invalid angular momentum '" + std::to_string(L) +
                          "' in decaymodes.txt:" + std::to_string(line.number) +
                          ": '" + line.text + "'");
      }

      std::string name;
      lineinput >> name;
      bool multi = true;  // does the decay channel refer to whole multiplets?
      while (lineinput) {
        decay_particles.emplace_back(name);
        multi &= IsoParticleType::exists(name);
        lineinput >> name;
      }
      if (multi) {
        /* References to isospin multiplets: Automatically determine all valid
         * combinations and calculate Clebsch-Gordan factors
         * (requires two-body decays). */
        if (decay_particles.size() != 2) {
          throw std::runtime_error("References to isospin multiplets only "
                                   "allowed in two-body decays: " + line.text);
        }
        const IsoParticleType &isotype_daughter_1
                              = IsoParticleType::find(decay_particles[0]);
        const IsoParticleType &isotype_daughter_2
                              = IsoParticleType::find(decay_particles[1]);
        // loop through multiplets
        for (size_t m = 0; m < mother_states.size(); m++) {
          for (const auto daughter1 : isotype_daughter_1.get_states()) {
            for (const auto daughter2 : isotype_daughter_2.get_states()) {
              // calculate Clebsch-Gordan factor
              const double cg = isospin_clebsch_gordan(*daughter1, *daughter2,
                                                       *mother_states[m]);
              const double cg_sqr = cg*cg;
              if (cg_sqr > 0.) {
                // add mode
                log.debug("decay mode generated: " + mother_states[m]->name() +
                          " -> " + daughter1->name() + " " + daughter2->name() +
                          " (" + std::to_string(ratio*cg_sqr) + ")");
                decay_modes_to_add[m].add_mode(ratio*cg_sqr, L,
                                               {daughter1, daughter2});
              }
            }
          }
        }
      } else {
        /* References to specific states, not multiplets:
         * Loop over all mother states and check charge conservation. */
        ParticleTypePtrList types;
        int charge = 0;
        for (auto part : decay_particles) {
          types.push_back(IsoParticleType::find_state(part));
          charge += types.back()->charge();
        }
        for (size_t m = 0; m < mother_states.size(); m++) {
          if (mother_states[m]->charge() == charge) {
            log.debug("decay mode found: " + mother_states[m]->name() + " -> " +
                      std::to_string(decay_particles.size()));
            decay_modes_to_add[m].add_mode(ratio, L, types);
          }
        }
      }
    }
  }
  end_of_decaymodes();
}

}  // namespace Smash<|MERGE_RESOLUTION|>--- conflicted
+++ resolved
@@ -34,14 +34,6 @@
   assert(all_decay_types != nullptr);
   switch (particle_types.size()) {
   case 2:
-<<<<<<< HEAD
-    if (!particle_types[0]->is_hadron() || !particle_types[1]->is_hadron()) {
-      logger<LogArea::DecayModes>().warn(
-          "decay products are no hadrons A: ", *particle_types[0],
-                                       " B: ", *particle_types[1]);
-    }
-=======
->>>>>>> e23af44d
     if (is_dilepton(particle_types[0]->pdgcode(),
                     particle_types[1]->pdgcode())) {
       all_decay_types->emplace_back(
@@ -60,12 +52,6 @@
     }
     break;
   case 3:
-    if (!particle_types[0]->is_hadron() || !particle_types[1]->is_hadron() ||
-        !particle_types[2]->is_hadron()) {
-      logger<LogArea::DecayModes>().warn(
-          "decay products are no hadrons A: ", *particle_types[0], " B: ", *particle_types[1],
-          " C: ", *particle_types[2]);
-    }
     if (has_lepton_pair(particle_types[0]->pdgcode(),
                         particle_types[1]->pdgcode(),
                         particle_types[2]->pdgcode())) {
