/*
 *
 *    Copyright (c) 2014-2018
 *      SMASH Team
 *
 *    GNU General Public License (GPLv3 or later)
 *
 */

#include "include/scatteractionsfinder.h"

#include <algorithm>
#include <map>
#include <vector>

#include "include/configuration.h"
#include "include/constants.h"
#include "include/crosssections.h"
#include "include/cxx14compat.h"
#include "include/decaymodes.h"
#include "include/experimentparameters.h"
#include "include/isoparticletype.h"
#include "include/logging.h"
#include "include/macros.h"
#include "include/particles.h"
#include "include/scatteraction.h"
#include "include/scatteractionphoton.h"
#include "include/stringfunctions.h"

namespace smash {
/*!\Userguide
 * \page input_collision_term_ Collision_Term
 * \key Elastic_Cross_Section (double, optional, default = -1.0 [mb]) \n
 * If a non-negative value is given, it will override the parametrized
 * elastic cross sections (which are energy-dependent) with a constant value.
 * This constant elastic cross section is used for all collisions.
 *
 * \key Isotropic (bool, optional, default = \key false) \n
 * Do all collisions isotropically.
 *
 * \key Elastic_NN_Cutoff_Sqrts (double, optional, default = 1.98): \n
 * The elastic collisions betwen two nucleons with sqrt_s below
 * Elastic_NN_Cutoff_Sqrts, in GeV, cannot happen. \n
 * \li \key Elastic_NN_Cutoff_Sqrts < 1.88 - Below the threshold energy of the
 * elastic collsion, no effect \n
 * \li \key Elastic_NN_Cutoff_Sqrts > 2.02 - Beyond the threshold energy of the
 * inelastic collision NN->NNpi, not suggested
 *
 * \key Strings (bool, optional, default = \key true for each setup except box):
 * \n \li \key true - String excitation is enabled\n \li \key false - String
 * excitation is disabled
 *
 * \key String_Formation_Time (double, optional, default = 1.0): \n
 * Parameter for formation time in string fragmentation, in fm/c.
 *
 * \subpage string_parameters
 *
 * \page string_parameters String_Parameters
 * A set of parameters with which the string fragmentation can be modified.
 *
 * \key String_Tension (double, optional, default = 1.0 GeV/fm) \n
 * String tension \f$\kappa\f$ connecting massless quarks in Hamiltonian:
 * \f[H=|p_1|+|p_2|+\kappa |x_1-x_2|\f]
 * This parameter is only used to determine particles' formation times
 * according to the yo-yo formalism (in the soft string routine for now).
 *
 * \key Gluon_Beta (double, optional, default = 0.5) \n
 * Parameter \f$\beta\f$ in parton distribution function for gluons:
 * \f[\mathrm{PDF}_g(x) \propto \frac{1}{x}(1-x)^{\beta+1}\f]
 *
 * \key Gluon_Pmin (double, optional, default = 0.001 GeV) \n
 * Smallest possible scale for gluon lightcone momentum.
 * This is divided by sqrts to get the minimum fraction to be sampled
 * from PDF shown above.
 *
 * \key Quark_Alpha (double, optional, default = 1.0) \n
 * Parameter \f$\alpha\f$ in parton distribution function for quarks:
 * \f[\mathrm{PDF}_q\propto x^{\alpha-1}(1-x)^{\beta-1}\f]
 *
 * \key Quark_Beta (double, optional, default = 2.5) \n
 * Parameter \f$\beta\f$ in PDF for quarks shown above.
 *
 * \key Strange_Supp (double, optional, default = 0.217 as in Pythia) \n
 * Strangeness suppression factor \f$\lambda\f$:
 * \f[\lambda=\frac{P(s\bar{s})}{P(u\bar{u})}=\frac{P(s\bar{s})}{P(d\bar{d})}\f]
 * Defines the probability to produce a \f$s\bar{s}\f$ pair relative to produce
 * a light \f$q\bar{q}\f$ pair
 *
 * \key Diquark_Supp (double, optional, default = 0.081 as in Pythia) \n
 * Diquark suppression factor. Defines the probability to produce a diquark
 * antidiquark pair relative to producing a qurk antiquark pair.
 *
 * \key Sigma_Perp (double, optional, default = 0.7 ) \n
 * Parameter \f$\sigma_\perp\f$ in distribution for transverse momentum
 * transfer between colliding hadrons \f$p_\perp\f$ and string mass \f$M_X\f$:
 * \f[\frac{d^3N}{dM^2_Xd^2\mathbf{p_\perp}}\propto \frac{1}{M_X^2}
 * \exp\left(-\frac{p_\perp^2}{\sigma_\perp^2}\right)\f]
 *
 * \key StringZ_A (double, optional, default = 0.68 as in Pythia) \n
 * Parameter a in pythia fragmentation function \f$f(z)\f$:
 * \f[f(z) = \frac{1}{z} (1-z)^a \exp\left(-b\frac{m_T^2}{z}\right)\f]
 *
 * \key StringZ_B (double, optional, default = 0.98 as in Pythia) \n
 * Parameter \f$b\f$ in pythia fragmentation function shown above.
 *
 * \key String_Sigma_T (double, optional, default = 0.25)
 * Standard deviation in Gaussian for transverse momentum distributed to
 * string fragments during fragmentation.
 *
 * \page input_collision_term_ Collision_Term
 * \n
 * Example: Configuring the Collision Term
 * --------------
 * The following example configures SMASH to include all but
 * strangeness exchange involving 2 <--> 2 scatterings, to treat N + Nbar
 * processes as resonance formations and to not force decays at the end of the
 * simulation. The elastic cross section is globally set to 30 mbarn and the
 * \f$ \sqrt{s} \f$ cutoff for elastic nucleon + nucleon collisions is 1.93 GeV.
 * All collisions are performed isotropically and 2 <--> 1 processes are
 * forbidden.
 *
 *\verbatim
 Collision_Term:
     Included_2to2:    ["Elastic", "NN_to_NR", "NN_to_DR", "KN_to_KN",
 "KN_to_KDelta"] Two_to_One: True Force_Decays_At_End: False NNbar_Treatment:
 "resonances" Elastic_Cross_Section: 30.0 Elastic_NN_Cutoff_Sqrts: 1.93
     Isotropic: True
 \endverbatim
 *
 * If necessary, all collisions can be turned off by inserting
 *\verbatim
     No_Collisions: True
 \endverbatim
 * in the configuration file. \n
 * \n
 * Additionally, string fragmentation can be activated. If desired, the user can
 * also configure the string parameters.
 *
 *\verbatim
     Strings: True
     String_Parameters:
         String_Tension: 1.0
         Gluon_Beta: 0.5
         Gluon_Pmin: 0.001
         Quark_Alpha: 1.0
         Quark_Beta: 2.5
         Strange_Supp: 0.217
         Diquark_Supp: 0.081
         Sigma_Perp: 0.7
         StringZ_A: 0.68
         StringZ_B: 0.98
         String_Sigma_T: 0.25
 \endverbatim
 *
 * Pauli Blocking can further be activated by means of the following subsection
 *\verbatim
     Pauli_Blocking:
         Spatial_Averaging_Radius: 1.86
         Momentum_Averaging_Radius: 0.08
         Gaussian_Cutoff: 2.2
 \endverbatim
 */

ScatterActionsFinder::ScatterActionsFinder(
    Configuration config, const ExperimentParameters &parameters,
    const std::vector<bool> &nucleon_has_interacted, int N_tot, int N_proj)
    : elastic_parameter_(
          config.take({"Collision_Term", "Elastic_Cross_Section"}, -1.)),
      testparticles_(parameters.testparticles),
      isotropic_(config.take({"Collision_Term", "Isotropic"}, false)),
      two_to_one_(parameters.two_to_one),
      incl_set_(parameters.included_2to2),
      low_snn_cut_(parameters.low_snn_cut),
      strings_switch_(parameters.strings_switch),
      use_AQM_(parameters.use_AQM),
      strings_with_probability_(parameters.strings_with_probability),
      nnbar_treatment_(parameters.nnbar_treatment),
      nucleon_has_interacted_(nucleon_has_interacted),
      N_tot_(N_tot),
      N_proj_(N_proj),
      string_formation_time_(config.take(
<<<<<<< HEAD
          {"Collision_Term", "String_Parameters", "Formation_Time"}, 1.)),
      photons_(parameters.photons_switch),
      n_fractional_photons_(n_fractional_photons),
      particle_formation_power_(
          config.take({"Collision_Term", "Power_Particle_Formation"}, 0.)) {
=======
          {"Collision_Term", "String_Parameters", "Formation_Time"}, 1.)) {
>>>>>>> b147b382
  if (is_constant_elastic_isotropic()) {
    const auto &log = logger<LogArea::FindScatter>();
    log.info("Constant elastic isotropic cross-section mode:", " using ",
             elastic_parameter_, " mb as maximal cross-section.");
  }
  if (strings_switch_) {
    auto subconfig = config["Collision_Term"]["String_Parameters"];
    string_process_interface_ = make_unique<StringProcess>(
        subconfig.take({"String_Tension"}, 1.0), string_formation_time_,
        subconfig.take({"Gluon_Beta"}, 0.5),
        subconfig.take({"Gluon_Pmin"}, 0.001),
        subconfig.take({"Quark_Alpha"}, 1.0),
        subconfig.take({"Quark_Beta"}, 2.5),
        subconfig.take({"Strange_Supp"}, 0.217),
        subconfig.take({"Diquark_Supp"}, 0.081),
        subconfig.take({"Sigma_Perp"}, 0.7),
        subconfig.take({"StringZ_A"}, 0.68),
        subconfig.take({"StringZ_B"}, 0.98),
        subconfig.take({"String_Sigma_T"}, 0.25));
  }
}

ActionPtr ScatterActionsFinder::check_collision(const ParticleData &data_a,
                                                const ParticleData &data_b,
                                                double dt) const {
#ifndef NDEBUG
  const auto &log = logger<LogArea::FindScatter>();
#endif

  // just collided with this particle
  if (data_a.id_process() > 0 && data_a.id_process() == data_b.id_process()) {
#ifndef NDEBUG
    log.debug("Skipping collided particles at time ", data_a.position().x0(),
              " due to process ", data_a.id_process(), "\n    ", data_a,
              "\n<-> ", data_b);
#endif
    return nullptr;
  }
  /* If the two particles
   * 1) belong to the two colliding nuclei
   * 2) are within the same nucleus
   * 3) both of them have never experienced any collisons,
   * then the collision between them are banned. */
  assert(data_a.id() >= 0);
  assert(data_b.id() >= 0);
  if (data_a.id() < N_tot_ && data_b.id() < N_tot_ &&
      ((data_a.id() < N_proj_ && data_b.id() < N_proj_) ||
       (data_a.id() > N_proj_ && data_b.id() > N_proj_)) &&
      !(nucleon_has_interacted_[data_a.id()] ||
        nucleon_has_interacted_[data_b.id()])) {
    return nullptr;
  }

  // Determine time of collision.
  const double time_until_collision = collision_time(data_a, data_b);

  // Check that collision happens in this timestep.
  if (time_until_collision < 0. || time_until_collision >= dt) {
    return nullptr;
  }

  // Create ScatterAction object.
  ScatterActionPtr act = make_unique<ScatterAction>(
      data_a, data_b, time_until_collision, isotropic_, string_formation_time_);
  if (strings_switch_) {
    act->set_string_interface(string_process_interface_.get());
  }

  const double distance_squared = act->transverse_distance_sqr();

  // Don't calculate cross section if the particles are very far apart.
  if (distance_squared >= max_transverse_distance_sqr(testparticles_)) {
    return nullptr;
  }

  // Add various subprocesses.
  act->add_all_scatterings(elastic_parameter_, two_to_one_, incl_set_,
                           low_snn_cut_, strings_switch_, use_AQM_,
                           strings_with_probability_,  nnbar_treatment_);

  // Cross section for collision criterion
  double cross_section_criterion = act->cross_section() * fm2_mb * M_1_PI /
                                   static_cast<double>(testparticles_);
  // Take cross section scaling factors into account
  cross_section_criterion *= data_a.current_xsec_scaling_factor(
      time_until_collision, particle_formation_power_);
  cross_section_criterion *= data_b.current_xsec_scaling_factor(
      time_until_collision, particle_formation_power_);

  // distance criterion according to cross_section
  if (distance_squared >= cross_section_criterion) {
    return nullptr;
  }

#ifndef NDEBUG
  log.debug("particle distance squared: ", distance_squared, "\n    ", data_a,
            "\n<-> ", data_b);
#endif

  return std::move(act);
}

ActionList ScatterActionsFinder::find_actions_in_cell(
    const ParticleList &search_list, double dt) const {
  std::vector<ActionPtr> actions;
  for (const ParticleData &p1 : search_list) {
    for (const ParticleData &p2 : search_list) {
      if (p1.id() < p2.id()) {
        // Check if a collision is possible.
        ActionPtr act = check_collision(p1, p2, dt);
        if (act) {
          actions.push_back(std::move(act));
        }
      }
    }
  }
  return actions;
}

ActionList ScatterActionsFinder::find_actions_with_neighbors(
    const ParticleList &search_list, const ParticleList &neighbors_list,
    double dt) const {
  std::vector<ActionPtr> actions;
  for (const ParticleData &p1 : search_list) {
    for (const ParticleData &p2 : neighbors_list) {
      assert(p1.id() != p2.id());
      // Check if a collision is possible.
      ActionPtr act = check_collision(p1, p2, dt);
      if (act) {
        actions.push_back(std::move(act));
      }
    }
  }
  return actions;
}

ActionList ScatterActionsFinder::find_actions_with_surrounding_particles(
    const ParticleList &search_list, const Particles &surrounding_list,
    double dt) const {
  std::vector<ActionPtr> actions;
  for (const ParticleData &p2 : surrounding_list) {
    /* don't look for collisions if the particle from the surrounding list is
     * also in the search list */
    auto result = std::find_if(
        search_list.begin(), search_list.end(),
        [&p2](const ParticleData &p) { return p.id() == p2.id(); });
    if (result != search_list.end()) {
      continue;
    }
    for (const ParticleData &p1 : search_list) {
      // Check if a collision is possible.
      ActionPtr act = check_collision(p1, p2, dt);
      if (act) {
        actions.push_back(std::move(act));
      }
    }
  }
  return actions;
}

void ScatterActionsFinder::dump_reactions() const {
  constexpr double time = 0.0;

  const size_t N_isotypes = IsoParticleType::list_all().size();
  const size_t N_pairs = N_isotypes * (N_isotypes - 1) / 2;

  std::cout << N_isotypes << " iso-particle types." << std::endl;
  std::cout << "They can make " << N_pairs << " pairs." << std::endl;
  std::vector<double> momentum_scan_list = {0.1, 0.3, 0.5, 1.0,
                                            2.0, 3.0, 5.0, 10.0};
  for (const IsoParticleType &A_isotype : IsoParticleType::list_all()) {
    for (const IsoParticleType &B_isotype : IsoParticleType::list_all()) {
      if (&A_isotype > &B_isotype) {
        continue;
      }
      bool any_nonzero_cs = false;
      std::vector<std::string> r_list;
      for (const ParticleTypePtr A_type : A_isotype.get_states()) {
        for (const ParticleTypePtr B_type : B_isotype.get_states()) {
          if (A_type > B_type) {
            continue;
          }
          ParticleData A(*A_type), B(*B_type);
          for (auto mom : momentum_scan_list) {
            A.set_4momentum(A.pole_mass(), mom, 0.0, 0.0);
            B.set_4momentum(B.pole_mass(), -mom, 0.0, 0.0);
            ScatterActionPtr act = make_unique<ScatterAction>(
                A, B, time, isotropic_, string_formation_time_);
            act->add_all_scatterings(elastic_parameter_, two_to_one_, incl_set_,
                                     low_snn_cut_, strings_switch_, use_AQM_,
                                     strings_with_probability_,
                                     nnbar_treatment_);
            const double total_cs = act->cross_section();
            if (total_cs <= 0.0) {
              continue;
            }
            any_nonzero_cs = true;
            for (const auto &channel : act->collision_channels()) {
              const auto type = channel->get_type();
              std::string r;
              if (type == ProcessType::StringSoft) {
                r = A_type->name() + B_type->name() +
                    std::string(" → strings (soft)");
              } else if (type == ProcessType::StringHard) {
                r = A_type->name() + B_type->name() +
                    std::string(" → strings (hard)");
              } else {
                std::string r_type =
                    (type == ProcessType::Elastic)
                        ? std::string(" (el)")
                        : (channel->get_type() == ProcessType::TwoToTwo)
                              ? std::string(" (inel)")
                              : std::string(" (?)");
                r = A_type->name() + B_type->name() + std::string(" → ") +
                    channel->particle_types()[0]->name() +
                    channel->particle_types()[1]->name() + r_type;
              }
              isoclean(r);
              r_list.push_back(r);
            }
          }
        }
      }
      std::sort(r_list.begin(), r_list.end());
      r_list.erase(std::unique(r_list.begin(), r_list.end()), r_list.end());
      if (any_nonzero_cs) {
        for (auto r : r_list) {
          std::cout << r;
          if (r_list.back() != r) {
            std::cout << ", ";
          }
        }
        std::cout << std::endl;
      }
    }
  }
}

void ScatterActionsFinder::dump_cross_sections(const ParticleType &a,
                                               const ParticleType &b,
                                               double m_a, double m_b) const {
  typedef std::vector<std::pair<double, double>> xs_saver;
  std::map<std::string, xs_saver> xs_dump;
  std::map<std::string, double> outgoing_total_mass;

  ParticleData a_data(a), b_data(b);
  constexpr int n_momentum_points = 200;
  constexpr double momentum_step = 0.02;
  for (int i = 1; i < n_momentum_points; i++) {
    const double momentum = momentum_step * i;
    a_data.set_4momentum(m_a, momentum, 0.0, 0.0);
    b_data.set_4momentum(m_b, -momentum, 0.0, 0.0);
    const double sqrts = (a_data.momentum() + b_data.momentum()).abs();
    const ParticleList incoming = {a_data, b_data};
    // Create ScatterAction object.
    ScatterActionPtr act = make_unique<ScatterAction>(
        a_data, b_data, 0., isotropic_, string_formation_time_);
    if (strings_switch_) {
      act->set_string_interface(string_process_interface_.get());
    }
    act->add_all_scatterings(elastic_parameter_, two_to_one_, incl_set_,
                             low_snn_cut_, strings_switch_, use_AQM_,
                             strings_with_probability_,
                             nnbar_treatment_);
    const CollisionBranchList& processes = act->collision_channels();
    for (const auto &process : processes) {
      const double xs = process->weight();
      if (xs <= 0.0) {
        continue;
      }
      std::stringstream process_description_stream;
      process_description_stream << *process;
      std::string description = process_description_stream.str();
      double m_tot = 0.0;
      for (const auto ptype : process->particle_types()) {
        m_tot += ptype->mass();
      }
      outgoing_total_mass[description] = m_tot;
      if (!xs_dump[description].empty() &&
          std::abs(xs_dump[description].back().first - sqrts) < really_small) {
        xs_dump[description].back().second += xs;
      } else {
        xs_dump[description].push_back(std::make_pair(sqrts, xs));
      }
    }
  }

  // Nice ordering of channels by summed pole mass of products
  std::vector<std::string> all_channels;
  for (const auto channel : xs_dump) {
    all_channels.push_back(channel.first);
  }
  std::sort(all_channels.begin(), all_channels.end(),
            [&](const std::string &str_a, const std::string &str_b) {
              return outgoing_total_mass[str_a] < outgoing_total_mass[str_b];
            });

  // Print header
  std::cout << "# Dumping partial cross-sections in mb" << std::endl;
  std::cout << "# sqrt(s) [GeV], " << a.name() << b.name() << "→ ";
  for (const auto channel : all_channels) {
    std::cout << utf8::fill_left(channel, 12, ' ');
  }
  std::cout << std::endl;

  // Print out all partial cross-sections in mb
  for (int i = 1; i < n_momentum_points; i++) {
    const double momentum = momentum_step * i;
    a_data.set_4momentum(m_a, momentum, 0.0, 0.0);
    b_data.set_4momentum(m_b, -momentum, 0.0, 0.0);
    const double sqrts = (a_data.momentum() + b_data.momentum()).abs();
    printf("%17.5f      ", sqrts);
    for (const auto channel : all_channels) {
      const xs_saver energy_and_xs = xs_dump[channel];
      size_t j = 0;
      for (; j < energy_and_xs.size() && energy_and_xs[j].first < sqrts; j++) {
      }
      double xs = 0.0;
      if (j < energy_and_xs.size() &&
          std::abs(energy_and_xs[j].first - sqrts) < really_small) {
        xs = energy_and_xs[j].second;
      }
      printf("%12.6f", xs);
    }
    printf("\n");
  }
}

}  // namespace smash<|MERGE_RESOLUTION|>--- conflicted
+++ resolved
@@ -179,15 +179,9 @@
       N_tot_(N_tot),
       N_proj_(N_proj),
       string_formation_time_(config.take(
-<<<<<<< HEAD
           {"Collision_Term", "String_Parameters", "Formation_Time"}, 1.)),
-      photons_(parameters.photons_switch),
-      n_fractional_photons_(n_fractional_photons),
       particle_formation_power_(
           config.take({"Collision_Term", "Power_Particle_Formation"}, 0.)) {
-=======
-          {"Collision_Term", "String_Parameters", "Formation_Time"}, 1.)) {
->>>>>>> b147b382
   if (is_constant_elastic_isotropic()) {
     const auto &log = logger<LogArea::FindScatter>();
     log.info("Constant elastic isotropic cross-section mode:", " using ",
