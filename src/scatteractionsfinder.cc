/*
 *
 *    Copyright (c) 2014-2017
 *      SMASH Team
 *
 *    GNU General Public License (GPLv3 or later)
 *
 */

#include "include/scatteractionsfinder.h"

#include <algorithm>

#include "include/configuration.h"
#include "include/constants.h"
#include "include/crosssections.h"
#include "include/cxx14compat.h"
#include "include/decaymodes.h"
#include "include/experimentparameters.h"
#include "include/isoparticletype.h"
#include "include/logging.h"
#include "include/macros.h"
#include "include/particles.h"
#include "include/scatteraction.h"
#include "include/scatteractionphoton.h"
#include "include/stringfunctions.h"

namespace smash {
/*!\Userguide
 * \page input_collision_term_ Collision_Term
 * \key Elastic_Cross_Section (double, optional, default = -1.0 [mb]) \n
 * If a non-negative value is given, it will override the parametrized
 * elastic cross sections (which are energy-dependent) with a constant value.
 * This constant elastic cross section is used for all collisions.
 *
 * \key Isotropic (bool, optional, default = false) \n
 * Do all collisions isotropically.
 * \key Strings (bool, optional, default = false): \n
 * true - string excitation is enabled\n
 * false - string excitation is disabled
 * \key String_Formation_Time (double, optional, default = 1.0) \n
 * Parameter for formation time in string fragmentation in fm/c
 * \key low_snn_cut (double) in GeV \n
 * The elastic collisions betwen two nucleons with sqrt_s below
 * low_snn_cut cannot happen.
 * <1.88 - below the threshold energy of the elastic collsion, no effect
 * >2.02 - beyond the threshold energy of the inelastic collision NN->NNpi, not
 * suggested
 */

ScatterActionsFinder::ScatterActionsFinder(
    Configuration config, const ExperimentParameters &parameters,
    const std::vector<bool> &nucleon_has_interacted, int N_tot, int N_proj,
    int n_fractional_photons = 1)
    : elastic_parameter_(
          config.take({"Collision_Term", "Elastic_Cross_Section"}, -1.)),
      testparticles_(parameters.testparticles),
      isotropic_(config.take({"Collision_Term", "Isotropic"}, false)),
      two_to_one_(parameters.two_to_one),
      incl_set_(parameters.included_2to2),
      low_snn_cut_(parameters.low_snn_cut),
      strings_switch_(parameters.strings_switch),
      nnbar_treatment_(parameters.nnbar_treatment),
      nucleon_has_interacted_(nucleon_has_interacted),
      N_tot_(N_tot),
      N_proj_(N_proj),
      string_formation_time_(
          config.take({"Collision_Term", "String_Formation_Time"}, 1.)),
      photons_(parameters.photons_switch),
      n_fractional_photons_(n_fractional_photons) {
  if (is_constant_elastic_isotropic()) {
    const auto &log = logger<LogArea::FindScatter>();
    log.info("Constant elastic isotropic cross-section mode:", " using ",
             elastic_parameter_, " mb as maximal cross-section.");
  }
  if (strings_switch_) {
    string_process_interface_ = make_unique<StringProcess>();
  }
}

ScatterActionsFinder::ScatterActionsFinder(
    double elastic_parameter, int testparticles,
    const std::vector<bool> &nucleon_has_interacted,
<<<<<<< HEAD
    const ReactionsBitSet &included_2to2, bool two_to_one)
=======
    ReactionsBitSet included_2to2,
    bool two_to_one)
>>>>>>> ecbdca6c
    : elastic_parameter_(elastic_parameter),
      testparticles_(testparticles),
      isotropic_(false),
      two_to_one_(two_to_one),
      incl_set_(included_2to2),
      low_snn_cut_(0.0),
      strings_switch_(true),
      nnbar_treatment_(NNbarTreatment::NoAnnihilation),
      nucleon_has_interacted_(nucleon_has_interacted),
      N_tot_(0),
      N_proj_(0),
      string_formation_time_(1.),
      photons_(false),
      n_fractional_photons_(1) {
  string_process_interface_ = make_unique<StringProcess>();
}

ActionPtr ScatterActionsFinder::check_collision(const ParticleData &data_a,
                                                const ParticleData &data_b,
                                                double dt) const {
#ifndef NDEBUG
  const auto &log = logger<LogArea::FindScatter>();
#endif

  /* just collided with this particle */
  if (data_a.id_process() > 0 && data_a.id_process() == data_b.id_process()) {
#ifndef NDEBUG
    log.debug("Skipping collided particles at time ", data_a.position().x0(),
              " due to process ", data_a.id_process(), "\n    ", data_a,
              "\n<-> ", data_b);
#endif
    return nullptr;
  }
  /** If the two particles
   * 1) belong to the two colliding nuclei
   * 2) are within the same nucleus
   * 3) both of them have never experienced any collisons,
   * then the collision between them are banned. */
  assert(data_a.id() >= 0);
  assert(data_b.id() >= 0);
  if (data_a.id() < N_tot_ && data_b.id() < N_tot_ &&
      ((data_a.id() < N_proj_ && data_b.id() < N_proj_) ||
       (data_a.id() > N_proj_ && data_b.id() > N_proj_)) &&
      !(nucleon_has_interacted_[data_a.id()] ||
        nucleon_has_interacted_[data_b.id()])) {
    return nullptr;
  }

  /* Determine time of collision. */
  const double time_until_collision = collision_time(data_a, data_b);

  /* Check that collision happens in this timestep. */
  if (time_until_collision < 0. || time_until_collision >= dt) {
    return nullptr;
  }

  /* Create ScatterAction object. */
  ScatterActionPtr act = make_unique<ScatterAction>(
      data_a, data_b, time_until_collision, isotropic_, string_formation_time_);
  if (strings_switch_) {
    act->set_string_interface(string_process_interface_.get());
  }

  const double distance_squared = act->transverse_distance_sqr();

  /* Don't calculate cross section if the particles are very far apart. */
  if (distance_squared >= max_transverse_distance_sqr(testparticles_)) {
    return nullptr;
  }

  /* Add various subprocesses.  */
  act->add_all_scatterings(elastic_parameter_, two_to_one_, incl_set_,
                           low_snn_cut_, strings_switch_, nnbar_treatment_);


  /* Cross section for collision criterion */
  double cross_section_criterion =
      act->cross_section() * fm2_mb * M_1_PI /
      static_cast<double>(testparticles_);
  /* Consider cross section scaling factors only if the particles
   * are not formed yet at the prospective time of the interaction */
  if (data_a.formation_time() > data_a.position().x0() + time_until_collision) {
    cross_section_criterion *= data_a.cross_section_scaling_factor();
  }
  if (data_b.formation_time() > data_b.position().x0() + time_until_collision) {
    cross_section_criterion *= data_b.cross_section_scaling_factor();
  }

  /* distance criterion according to cross_section */
  if (distance_squared >= cross_section_criterion) {
    return nullptr;
  }

#ifndef NDEBUG
  log.debug("particle distance squared: ", distance_squared, "\n    ", data_a,
            "\n<-> ", data_b);
#endif

  return std::move(act);
}

ActionList ScatterActionsFinder::find_actions_in_cell(
    const ParticleList &search_list, double dt) const {
  std::vector<ActionPtr> actions;
  for (const ParticleData &p1 : search_list) {
    for (const ParticleData &p2 : search_list) {
      if (p1.id() < p2.id()) {
        // Check if a collision is possible.
        ActionPtr act = check_collision(p1, p2, dt);
        if (act) {
          actions.push_back(std::move(act));
        }
      }
    }
  }
  return actions;
}

ActionList ScatterActionsFinder::find_actions_with_neighbors(
    const ParticleList &search_list, const ParticleList &neighbors_list,
    double dt) const {
  std::vector<ActionPtr> actions;
  for (const ParticleData &p1 : search_list) {
    for (const ParticleData &p2 : neighbors_list) {
      assert(p1.id() != p2.id());
      // Check if a collision is possible.
      ActionPtr act = check_collision(p1, p2, dt);
      if (act) {
        actions.push_back(std::move(act));
      }
    }
  }
  return actions;
}

ActionList ScatterActionsFinder::find_actions_with_surrounding_particles(
    const ParticleList &search_list, const Particles &surrounding_list,
    double dt) const {
  std::vector<ActionPtr> actions;
  for (const ParticleData &p2 : surrounding_list) {
    // don't look for collisions if the particle from the surrounding list is
    // also in the search list
    auto result = std::find_if(
        search_list.begin(), search_list.end(),
        [&p2](const ParticleData &p) { return p.id() == p2.id(); });
    if (result != search_list.end()) {
      continue;
    }
    for (const ParticleData &p1 : search_list) {
      // Check if a collision is possible.
      ActionPtr act = check_collision(p1, p2, dt);
      if (act) {
        actions.push_back(std::move(act));
      }
    }
  }
  return actions;
}

void ScatterActionsFinder::dump_reactions() const {
  constexpr double time = 0.0;

  const size_t N_isotypes = IsoParticleType::list_all().size();
  const size_t N_pairs = N_isotypes * (N_isotypes - 1) / 2;

  std::cout << N_isotypes << " iso-particle types." << std::endl;
  std::cout << "They can make " << N_pairs << " pairs." << std::endl;
  std::vector<double> momentum_scan_list = {0.1, 0.3, 0.5, 1.0,
                                            2.0, 3.0, 5.0, 10.0};
  for (const IsoParticleType &A_isotype : IsoParticleType::list_all()) {
    for (const IsoParticleType &B_isotype : IsoParticleType::list_all()) {
      if (&A_isotype > &B_isotype) {
        continue;
      }
      bool any_nonzero_cs = false;
      std::vector<std::string> r_list;
      for (const ParticleTypePtr A_type : A_isotype.get_states()) {
        for (const ParticleTypePtr B_type : B_isotype.get_states()) {
          if (A_type > B_type) {
            continue;
          }
          ParticleData A(*A_type), B(*B_type);
          for (auto mom : momentum_scan_list) {
            A.set_4momentum(A.pole_mass(), mom, 0.0, 0.0);
            B.set_4momentum(B.pole_mass(), -mom, 0.0, 0.0);
            ScatterActionPtr act = make_unique<ScatterAction>(
                A, B, time, isotropic_, string_formation_time_);
            act->add_all_scatterings(elastic_parameter_, two_to_one_, incl_set_,
                                     low_snn_cut_, strings_switch_,
                                     nnbar_treatment_);
            const double total_cs = act->cross_section();
            if (total_cs <= 0.0) {
              continue;
            }
            any_nonzero_cs = true;
            for (const auto &channel : act->collision_channels()) {
              const auto type = channel->get_type();
              std::string r;
              if (type == ProcessType::StringSoft) {
                r = A_type->name() + B_type->name() +
                    std::string(" → strings (soft)");
              } else if (type == ProcessType::StringHard) {
                r = A_type->name() + B_type->name() +
                    std::string(" → strings (hard)");
              } else {
                std::string r_type =
                    (type == ProcessType::Elastic)
                        ? std::string(" (el)")
                        : (channel->get_type() == ProcessType::TwoToTwo)
                              ? std::string(" (inel)")
                              : std::string(" (?)");
                r = A_type->name() + B_type->name() + std::string(" → ") +
                    channel->particle_types()[0]->name() +
                    channel->particle_types()[1]->name() + r_type;
              }
              isoclean(r);
              r_list.push_back(r);
            }
          }
        }
      }
      std::sort(r_list.begin(), r_list.end());
      r_list.erase(std::unique(r_list.begin(), r_list.end()), r_list.end());
      if (any_nonzero_cs) {
        for (auto r : r_list) {
          std::cout << r;
          if (r_list.back() != r) {
            std::cout << ", ";
          }
        }
        std::cout << std::endl;
      }
    }
  }
}

void ScatterActionsFinder::dump_cross_sections(const ParticleType &a,
                                               const ParticleType &b,
                                               double m_a, double m_b) const {
  const ParticleTypePtrList incoming_list = {&a, &b};
  std::vector<ParticleTypePtr> ab_products;

  for (const ParticleType &resonance : ParticleType::list_all()) {
    const auto &decaymodes = resonance.decay_modes().decay_mode_list();
    for (const auto &mode : decaymodes) {
      if (mode->type().has_particles(incoming_list)) {
        ab_products.push_back(&resonance);
      }
    }
  }

  std::string description = "# sqrt(s) [GeV]";
  std::string ab_string = " " + a.name() + b.name() + "->";
  for (const ParticleTypePtr resonance : ab_products) {
    description += ab_string + resonance->name();
  }
  std::cout << description << std::endl;

  if (ab_products.size() > 0) {
    ParticleData a_data(a), b_data(b);
    constexpr int n_points = 1000;

    std::cout << std::fixed;
    std::cout << std::setprecision(8);
    constexpr double momentum_step = 0.01;
    for (int i = 1; i < n_points; i++) {
      const double momentum = momentum_step * i;
      a_data.set_4momentum(m_a, momentum, 0.0, 0.0);
      b_data.set_4momentum(m_b, -momentum, 0.0, 0.0);
      ScatterAction act(a_data, b_data, 0.0, false, 0.0);
      const double sqrts = act.sqrt_s();
      std::cout << sqrts << " ";
      cross_sections cross_s(act.incoming_particles(), sqrts);
      for (const ParticleTypePtr resonance : ab_products) {
        const double p_cm_sqr = pCM_sqr(sqrts, m_a, m_b);
        const double xs = (sqrts < resonance->min_mass_kinematic())
                              ? 0.0
                              : cross_s.formation(*resonance, p_cm_sqr);
        std::cout << xs << " ";
      }
      std::cout << std::endl;
    }
  }
}

}  // namespace smash<|MERGE_RESOLUTION|>--- conflicted
+++ resolved
@@ -81,12 +81,8 @@
 ScatterActionsFinder::ScatterActionsFinder(
     double elastic_parameter, int testparticles,
     const std::vector<bool> &nucleon_has_interacted,
-<<<<<<< HEAD
-    const ReactionsBitSet &included_2to2, bool two_to_one)
-=======
     ReactionsBitSet included_2to2,
     bool two_to_one)
->>>>>>> ecbdca6c
     : elastic_parameter_(elastic_parameter),
       testparticles_(testparticles),
       isotropic_(false),
