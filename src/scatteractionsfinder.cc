/*
 *
 *    Copyright (c) 2014-2017
 *      SMASH Team
 *
 *    GNU General Public License (GPLv3 or later)
 *
 */

#include "include/scatteractionsfinder.h"

#include <algorithm>
#include <map>
#include <vector>

#include "include/configuration.h"
#include "include/constants.h"
#include "include/crosssections.h"
#include "include/cxx14compat.h"
#include "include/decaymodes.h"
#include "include/experimentparameters.h"
#include "include/isoparticletype.h"
#include "include/logging.h"
#include "include/macros.h"
#include "include/particles.h"
#include "include/scatteraction.h"
#include "include/scatteractionphoton.h"
#include "include/stringfunctions.h"

namespace smash {
/*!\Userguide
 * \page input_collision_term_ Collision_Term
 * \key Elastic_Cross_Section (double, optional, default = -1.0 [mb]) \n
 * If a non-negative value is given, it will override the parametrized
 * elastic cross sections (which are energy-dependent) with a constant value.
 * This constant elastic cross section is used for all collisions.
 *
 * \key Isotropic (bool, optional, default = \key false) \n
 * Do all collisions isotropically.
 *
 * \key Elastic_NN_Cutoff_Sqrts (double, optional, default = 1.98): \n
 * The elastic collisions betwen two nucleons with sqrt_s below
 * Elastic_NN_Cutoff_Sqrts, in GeV, cannot happen. \n
 * \li \key Elastic_NN_Cutoff_Sqrts < 1.88 - Below the threshold energy of the
 * elastic collsion, no effect \n
 * \li \key Elastic_NN_Cutoff_Sqrts > 2.02 - Beyond the threshold energy of the
 * inelastic collision NN->NNpi, not suggested
 *
 * \key Strings (bool, optional, default = \key true for each setup except box):
 * \n \li \key true - String excitation is enabled\n \li \key false - String
 * excitation is disabled
 *
 * \key String_Formation_Time (double, optional, default = 1.0): \n
 * Parameter for formation time in string fragmentation, in fm/c.
 *
 * \subpage string_parameters
 *
 * \page string_parameters String_Parameters
 * A set of parameters with which the string fragmentation can be modified.
 *
 * \key String_Tension (double, optional, default = 1.0 GeV/fm) \n
 * String tension \f$\kappa\f$ connecting massless quarks in Hamiltonian:
 * \f[H=|p_1|+|p_2|+\kappa |x_1-x_2|\f]
 * This parameter is only used to determine particles' formation times
 * according to the yo-yo formalism (in the soft string routine for now).
 *
 * \key Gluon_Beta (double, optional, default = 0.5) \n
 * Parameter \f$\beta\f$ in parton distribution function for gluons:
 * \f[\mathrm{PDF}_g(x) \propto \frac{1}{x}(1-x)^{\beta+1}\f]
 *
 * \key Gluon_Pmin (double, optional, default = 0.001 GeV) \n
 * Smallest possible scale for gluon lightcone momentum.
 * This is divided by sqrts to get the minimum fraction to be sampled
 * from PDF shown above.
 *
 * \key Quark_Alpha (double, optional, default = 1.0) \n
 * Parameter \f$\alpha\f$ in parton distribution function for quarks:
 * \f[\mathrm{PDF}_q\propto x^{\alpha-1}(1-x)^{\beta-1}\f]
 *
 * \key Quark_Beta (double, optional, default = 2.5) \n
 * Parameter \f$\beta\f$ in PDF for quarks shown above.
 *
 * \key Strange_Supp (double, optional, default = 0.217 as in Pythia) \n
 * Strangeness suppression factor \f$\lambda\f$:
 * \f[\lambda=\frac{P(s\bar{s})}{P(u\bar{u})}=\frac{P(s\bar{s})}{P(d\bar{d})}\f]
 * Defines the probability to produce a \f$s\bar{s}\f$ pair relative to produce
 * a light \f$q\bar{q}\f$ pair
 *
 * \key Diquark_Supp (double, optional, default = 0.081 as in Pythia) \n
 * Diquark suppression factor. Defines the probability to produce a diquark
 * antidiquark pair relative to producing a qurk antiquark pair.
 *
 * \key Sigma_Perp (double, optional, default = 0.7 ) \n
 * Parameter \f$\sigma_\perp\f$ in distribution for transverse momentum
 * transfer between colliding hadrons \f$p_\perp\f$ and string mass \f$M_X\f$:
 * \f[\frac{d^3N}{dM^2_Xd^2\mathbf{p_\perp}}\propto \frac{1}{M_X^2}
 * \exp\left(-\frac{p_\perp^2}{\sigma_\perp^2}\right)\f]
 *
 * \key StringZ_A (double, optional, default = 0.68 as in Pythia) \n
 * Parameter a in pythia fragmentation function \f$f(z)\f$:
 * \f[f(z) = \frac{1}{z} (1-z)^a \exp\left(-b\frac{m_T^2}{z}\right)\f]
 *
 * \key StringZ_B (double, optional, default = 0.98 as in Pythia) \n
 * Parameter \f$b\f$ in pythia fragmentation function shown above.
 *
 * \key String_Sigma_T (double, optional, default = 0.25)
 * Standard deviation in Gaussian for transverse momentum distributed to
 * string fragments during fragmentation.
 *
 * \page input_collision_term_ Collision_Term
 * \n
 * Example: Configuring the Collision Term
 * --------------
 * The following example configures SMASH to include all but
 * strangeness exchange involving 2 <--> 2 scatterings, to treat N + Nbar
 * processes as resonance formations and to not force decays at the end of the
 * simulation. The elastic cross section is globally set to 30 mbarn and the
 * \f$ \sqrt{s} \f$ cutoff for elastic nucleon + nucleon collisions is 1.93 GeV.
 * All collisions are performed isotropically and 2 <--> 1 processes are
 * forbidden.
 *
 *\verbatim
 Collision_Term:
     Included_2to2:    ["Elastic", "NN_to_NR", "NN_to_DR", "KN_to_KN", "KN_to_KDelta"]
     Two_to_One: True
     Force_Decays_At_End: False
     NNbar_Treatment: "resonances"
     Elastic_Cross_Section: 30.0
     Elastic_NN_Cutoff_Sqrts: 1.93
     Isotropic: True
 \endverbatim
 *
 * If necessary, all collisions can be turned off by inserting
 *\verbatim
     No_Collisions: True
 \endverbatim
 * in the configuration file. \n
 * \n
 * Additionally, string fragmentation can be activated. If desired, the user can
 * also configure the string parameters.
 *
 *\verbatim
     Strings: True
     String_Parameters:
         String_Tension: 1.0
         Gluon_Beta: 0.5
         Gluon_Pmin: 0.001
         Quark_Alpha: 1.0
         Quark_Beta: 2.5
         Strange_Supp: 0.217
         Diquark_Supp: 0.081
         Sigma_Perp: 0.7
         StringZ_A: 0.68
         StringZ_B: 0.98
         String_Sigma_T: 0.25
 \endverbatim
 *
 * Pauli Blocking can further be activated by means of the following subsection
 *\verbatim
     Pauli_Blocking:
         Spatial_Averaging_Radius: 1.86
         Momentum_Averaging_Radius: 0.08
         Gaussian_Cutoff: 2.2
 \endverbatim
 */

ScatterActionsFinder::ScatterActionsFinder(
    Configuration config, const ExperimentParameters &parameters,
    const std::vector<bool> &nucleon_has_interacted, int N_tot, int N_proj,
    int n_fractional_photons = 1)
    : elastic_parameter_(
          config.take({"Collision_Term", "Elastic_Cross_Section"}, -1.)),
      testparticles_(parameters.testparticles),
      isotropic_(config.take({"Collision_Term", "Isotropic"}, false)),
      two_to_one_(parameters.two_to_one),
      incl_set_(parameters.included_2to2),
      low_snn_cut_(parameters.low_snn_cut),
      strings_switch_(parameters.strings_switch),
<<<<<<< HEAD
      use_AQM_(parameters.use_AQM),
      use_transition_probability_(parameters.use_transition_probability),
=======
      strings_with_probability_(parameters.strings_with_probability),
>>>>>>> 45b93f3e
      nnbar_treatment_(parameters.nnbar_treatment),
      nucleon_has_interacted_(nucleon_has_interacted),
      N_tot_(N_tot),
      N_proj_(N_proj),
      string_formation_time_(config.take(
          {"Collision_Term", "String_Parameters", "Formation_Time"}, 1.)),
      photons_(parameters.photons_switch),
      n_fractional_photons_(n_fractional_photons) {
  if (is_constant_elastic_isotropic()) {
    const auto &log = logger<LogArea::FindScatter>();
    log.info("Constant elastic isotropic cross-section mode:", " using ",
             elastic_parameter_, " mb as maximal cross-section.");
  }
  if (strings_switch_) {
    auto subconfig = config["Collision_Term"]["String_Parameters"];
    string_process_interface_ = make_unique<StringProcess>(
        subconfig.take({"String_Tension"}, 1.0), string_formation_time_,
        subconfig.take({"Gluon_Beta"}, 0.5),
        subconfig.take({"Gluon_Pmin"}, 0.001),
        subconfig.take({"Quark_Alpha"}, 1.0),
        subconfig.take({"Quark_Beta"}, 2.5),
        subconfig.take({"Strange_Supp"}, 0.217),
        subconfig.take({"Diquark_Supp"}, 0.081),
        subconfig.take({"Sigma_Perp"}, 0.7),
        subconfig.take({"StringZ_A"}, 0.68),
        subconfig.take({"StringZ_B"}, 0.98),
        subconfig.take({"String_Sigma_T"}, 0.25));
  }
}

ActionPtr ScatterActionsFinder::check_collision(const ParticleData &data_a,
                                                const ParticleData &data_b,
                                                double dt) const {
#ifndef NDEBUG
  const auto &log = logger<LogArea::FindScatter>();
#endif

  // just collided with this particle
  if (data_a.id_process() > 0 && data_a.id_process() == data_b.id_process()) {
#ifndef NDEBUG
    log.debug("Skipping collided particles at time ", data_a.position().x0(),
              " due to process ", data_a.id_process(), "\n    ", data_a,
              "\n<-> ", data_b);
#endif
    return nullptr;
  }
  /* If the two particles
   * 1) belong to the two colliding nuclei
   * 2) are within the same nucleus
   * 3) both of them have never experienced any collisons,
   * then the collision between them are banned. */
  assert(data_a.id() >= 0);
  assert(data_b.id() >= 0);
  if (data_a.id() < N_tot_ && data_b.id() < N_tot_ &&
      ((data_a.id() < N_proj_ && data_b.id() < N_proj_) ||
       (data_a.id() > N_proj_ && data_b.id() > N_proj_)) &&
      !(nucleon_has_interacted_[data_a.id()] ||
        nucleon_has_interacted_[data_b.id()])) {
    return nullptr;
  }

  // Determine time of collision.
  const double time_until_collision = collision_time(data_a, data_b);

  // Check that collision happens in this timestep.
  if (time_until_collision < 0. || time_until_collision >= dt) {
    return nullptr;
  }

  // Create ScatterAction object.
  ScatterActionPtr act = make_unique<ScatterAction>(
      data_a, data_b, time_until_collision, isotropic_, string_formation_time_);
  if (strings_switch_) {
    act->set_string_interface(string_process_interface_.get());
  }

  const double distance_squared = act->transverse_distance_sqr();

  // Don't calculate cross section if the particles are very far apart.
  if (distance_squared >= max_transverse_distance_sqr(testparticles_)) {
    return nullptr;
  }

  // Add various subprocesses.
  act->add_all_scatterings(elastic_parameter_, two_to_one_, incl_set_,
<<<<<<< HEAD
                           low_snn_cut_, strings_switch_, use_AQM_,
                           use_transition_probability_,  nnbar_treatment_);
=======
                           low_snn_cut_, strings_switch_,
                           strings_with_probability_,  nnbar_treatment_);
>>>>>>> 45b93f3e

  // Cross section for collision criterion
  double cross_section_criterion = act->cross_section() * fm2_mb * M_1_PI /
                                   static_cast<double>(testparticles_);
  /* Consider cross section scaling factors only if the particles
   * are not formed yet at the prospective time of the interaction */
  if (data_a.formation_time() > data_a.position().x0() + time_until_collision) {
    cross_section_criterion *= data_a.cross_section_scaling_factor();
  }
  if (data_b.formation_time() > data_b.position().x0() + time_until_collision) {
    cross_section_criterion *= data_b.cross_section_scaling_factor();
  }

  // distance criterion according to cross_section
  if (distance_squared >= cross_section_criterion) {
    return nullptr;
  }

#ifndef NDEBUG
  log.debug("particle distance squared: ", distance_squared, "\n    ", data_a,
            "\n<-> ", data_b);
#endif

  return std::move(act);
}

ActionList ScatterActionsFinder::find_actions_in_cell(
    const ParticleList &search_list, double dt) const {
  std::vector<ActionPtr> actions;
  for (const ParticleData &p1 : search_list) {
    for (const ParticleData &p2 : search_list) {
      if (p1.id() < p2.id()) {
        // Check if a collision is possible.
        ActionPtr act = check_collision(p1, p2, dt);
        if (act) {
          actions.push_back(std::move(act));
        }
      }
    }
  }
  return actions;
}

ActionList ScatterActionsFinder::find_actions_with_neighbors(
    const ParticleList &search_list, const ParticleList &neighbors_list,
    double dt) const {
  std::vector<ActionPtr> actions;
  for (const ParticleData &p1 : search_list) {
    for (const ParticleData &p2 : neighbors_list) {
      assert(p1.id() != p2.id());
      // Check if a collision is possible.
      ActionPtr act = check_collision(p1, p2, dt);
      if (act) {
        actions.push_back(std::move(act));
      }
    }
  }
  return actions;
}

ActionList ScatterActionsFinder::find_actions_with_surrounding_particles(
    const ParticleList &search_list, const Particles &surrounding_list,
    double dt) const {
  std::vector<ActionPtr> actions;
  for (const ParticleData &p2 : surrounding_list) {
    /* don't look for collisions if the particle from the surrounding list is
     * also in the search list */
    auto result = std::find_if(
        search_list.begin(), search_list.end(),
        [&p2](const ParticleData &p) { return p.id() == p2.id(); });
    if (result != search_list.end()) {
      continue;
    }
    for (const ParticleData &p1 : search_list) {
      // Check if a collision is possible.
      ActionPtr act = check_collision(p1, p2, dt);
      if (act) {
        actions.push_back(std::move(act));
      }
    }
  }
  return actions;
}

void ScatterActionsFinder::dump_reactions() const {
  constexpr double time = 0.0;

  const size_t N_isotypes = IsoParticleType::list_all().size();
  const size_t N_pairs = N_isotypes * (N_isotypes - 1) / 2;

  std::cout << N_isotypes << " iso-particle types." << std::endl;
  std::cout << "They can make " << N_pairs << " pairs." << std::endl;
  std::vector<double> momentum_scan_list = {0.1, 0.3, 0.5, 1.0,
                                            2.0, 3.0, 5.0, 10.0};
  for (const IsoParticleType &A_isotype : IsoParticleType::list_all()) {
    for (const IsoParticleType &B_isotype : IsoParticleType::list_all()) {
      if (&A_isotype > &B_isotype) {
        continue;
      }
      bool any_nonzero_cs = false;
      std::vector<std::string> r_list;
      for (const ParticleTypePtr A_type : A_isotype.get_states()) {
        for (const ParticleTypePtr B_type : B_isotype.get_states()) {
          if (A_type > B_type) {
            continue;
          }
          ParticleData A(*A_type), B(*B_type);
          for (auto mom : momentum_scan_list) {
            A.set_4momentum(A.pole_mass(), mom, 0.0, 0.0);
            B.set_4momentum(B.pole_mass(), -mom, 0.0, 0.0);
            ScatterActionPtr act = make_unique<ScatterAction>(
                A, B, time, isotropic_, string_formation_time_);
            act->add_all_scatterings(elastic_parameter_, two_to_one_, incl_set_,
<<<<<<< HEAD
                                     low_snn_cut_, strings_switch_, use_AQM_,
                                     use_transition_probability_,
=======
                                     low_snn_cut_, strings_switch_,
                                     strings_with_probability_,
>>>>>>> 45b93f3e
                                     nnbar_treatment_);
            const double total_cs = act->cross_section();
            if (total_cs <= 0.0) {
              continue;
            }
            any_nonzero_cs = true;
            for (const auto &channel : act->collision_channels()) {
              const auto type = channel->get_type();
              std::string r;
              if (type == ProcessType::StringSoft) {
                r = A_type->name() + B_type->name() +
                    std::string(" → strings (soft)");
              } else if (type == ProcessType::StringHard) {
                r = A_type->name() + B_type->name() +
                    std::string(" → strings (hard)");
              } else {
                std::string r_type =
                    (type == ProcessType::Elastic)
                        ? std::string(" (el)")
                        : (channel->get_type() == ProcessType::TwoToTwo)
                              ? std::string(" (inel)")
                              : std::string(" (?)");
                r = A_type->name() + B_type->name() + std::string(" → ") +
                    channel->particle_types()[0]->name() +
                    channel->particle_types()[1]->name() + r_type;
              }
              isoclean(r);
              r_list.push_back(r);
            }
          }
        }
      }
      std::sort(r_list.begin(), r_list.end());
      r_list.erase(std::unique(r_list.begin(), r_list.end()), r_list.end());
      if (any_nonzero_cs) {
        for (auto r : r_list) {
          std::cout << r;
          if (r_list.back() != r) {
            std::cout << ", ";
          }
        }
        std::cout << std::endl;
      }
    }
  }
}

void ScatterActionsFinder::dump_cross_sections(const ParticleType &a,
                                               const ParticleType &b,
                                               double m_a, double m_b) const {
  typedef std::vector<std::pair<double, double>> xs_saver;
  std::map<std::string, xs_saver> xs_dump;
  std::map<std::string, double> outgoing_total_mass;

  ParticleData a_data(a), b_data(b);
  constexpr int n_momentum_points = 200;
  constexpr double momentum_step = 0.02;
  for (int i = 1; i < n_momentum_points; i++) {
    const double momentum = momentum_step * i;
    a_data.set_4momentum(m_a, momentum, 0.0, 0.0);
    b_data.set_4momentum(m_b, -momentum, 0.0, 0.0);
    const double sqrts = (a_data.momentum() + b_data.momentum()).abs();
    const ParticleList incoming = {a_data, b_data};
<<<<<<< HEAD
    // Create ScatterAction object.
    ScatterActionPtr act = make_unique<ScatterAction>(
        a_data, b_data, 0., isotropic_, string_formation_time_);
    if (strings_switch_) {
      act->set_string_interface(string_process_interface_.get());
    }
    act->add_all_scatterings(elastic_parameter_, two_to_one_, incl_set_,
                             low_snn_cut_, strings_switch_, use_AQM_,
                             use_transition_probability_,
                             nnbar_treatment_);
    const CollisionBranchList& processes = act->collision_channels();
=======
    CrossSections xs_class(incoming, sqrts);
    CollisionBranchList processes = xs_class.generate_collision_list(
        elastic_parameter_, two_to_one_, incl_set_, low_snn_cut_,
        strings_switch_, strings_with_probability_, nnbar_treatment_,
        string_process_interface_.get());
>>>>>>> 45b93f3e
    for (const auto &process : processes) {
      const double xs = process->weight();
      if (xs <= 0.0) {
        continue;
      }
      std::stringstream process_description_stream;
      process_description_stream << *process;
      std::string description = process_description_stream.str();
      double m_tot = 0.0;
      for (const auto ptype : process->particle_types()) {
        m_tot += ptype->mass();
      }
      outgoing_total_mass[description] = m_tot;
      if (!xs_dump[description].empty() &&
          std::abs(xs_dump[description].back().first - sqrts) < really_small) {
        xs_dump[description].back().second += xs;
      } else {
        xs_dump[description].push_back(std::make_pair(sqrts, xs));
      }
    }
  }

  // Nice ordering of channels by summed pole mass of products
  std::vector<std::string> all_channels;
  for (const auto channel : xs_dump) {
    all_channels.push_back(channel.first);
  }
  std::sort(all_channels.begin(), all_channels.end(),
            [&](const std::string &str_a, const std::string &str_b) {
              return outgoing_total_mass[str_a] < outgoing_total_mass[str_b];
            });

  // Print header
  std::cout << "# Dumping partial cross-sections in mb" << std::endl;
  std::cout << "# sqrt(s) [GeV], " << a.name() << b.name() << "→ ";
  for (const auto channel : all_channels) {
    std::cout << utf8::fill_left(channel, 12, ' ');
  }
  std::cout << std::endl;

  // Print out all partial cross-sections in mb
  for (int i = 1; i < n_momentum_points; i++) {
    const double momentum = momentum_step * i;
    a_data.set_4momentum(m_a, momentum, 0.0, 0.0);
    b_data.set_4momentum(m_b, -momentum, 0.0, 0.0);
    const double sqrts = (a_data.momentum() + b_data.momentum()).abs();
    printf("%17.5f      ", sqrts);
    for (const auto channel : all_channels) {
      const xs_saver energy_and_xs = xs_dump[channel];
      size_t j = 0;
      for (; j < energy_and_xs.size() && energy_and_xs[j].first < sqrts; j++) {
      }
      double xs = 0.0;
      if (j < energy_and_xs.size() &&
          std::abs(energy_and_xs[j].first - sqrts) < really_small) {
        xs = energy_and_xs[j].second;
      }
      printf("%12.6f", xs);
    }
    printf("\n");
  }
}

}  // namespace smash<|MERGE_RESOLUTION|>--- conflicted
+++ resolved
@@ -176,12 +176,8 @@
       incl_set_(parameters.included_2to2),
       low_snn_cut_(parameters.low_snn_cut),
       strings_switch_(parameters.strings_switch),
-<<<<<<< HEAD
       use_AQM_(parameters.use_AQM),
-      use_transition_probability_(parameters.use_transition_probability),
-=======
       strings_with_probability_(parameters.strings_with_probability),
->>>>>>> 45b93f3e
       nnbar_treatment_(parameters.nnbar_treatment),
       nucleon_has_interacted_(nucleon_has_interacted),
       N_tot_(N_tot),
@@ -267,13 +263,8 @@
 
   // Add various subprocesses.
   act->add_all_scatterings(elastic_parameter_, two_to_one_, incl_set_,
-<<<<<<< HEAD
                            low_snn_cut_, strings_switch_, use_AQM_,
-                           use_transition_probability_,  nnbar_treatment_);
-=======
-                           low_snn_cut_, strings_switch_,
                            strings_with_probability_,  nnbar_treatment_);
->>>>>>> 45b93f3e
 
   // Cross section for collision criterion
   double cross_section_criterion = act->cross_section() * fm2_mb * M_1_PI /
@@ -387,13 +378,8 @@
             ScatterActionPtr act = make_unique<ScatterAction>(
                 A, B, time, isotropic_, string_formation_time_);
             act->add_all_scatterings(elastic_parameter_, two_to_one_, incl_set_,
-<<<<<<< HEAD
                                      low_snn_cut_, strings_switch_, use_AQM_,
-                                     use_transition_probability_,
-=======
-                                     low_snn_cut_, strings_switch_,
                                      strings_with_probability_,
->>>>>>> 45b93f3e
                                      nnbar_treatment_);
             const double total_cs = act->cross_section();
             if (total_cs <= 0.0) {
@@ -457,7 +443,6 @@
     b_data.set_4momentum(m_b, -momentum, 0.0, 0.0);
     const double sqrts = (a_data.momentum() + b_data.momentum()).abs();
     const ParticleList incoming = {a_data, b_data};
-<<<<<<< HEAD
     // Create ScatterAction object.
     ScatterActionPtr act = make_unique<ScatterAction>(
         a_data, b_data, 0., isotropic_, string_formation_time_);
@@ -466,16 +451,9 @@
     }
     act->add_all_scatterings(elastic_parameter_, two_to_one_, incl_set_,
                              low_snn_cut_, strings_switch_, use_AQM_,
-                             use_transition_probability_,
+                             strings_with_probability_,
                              nnbar_treatment_);
     const CollisionBranchList& processes = act->collision_channels();
-=======
-    CrossSections xs_class(incoming, sqrts);
-    CollisionBranchList processes = xs_class.generate_collision_list(
-        elastic_parameter_, two_to_one_, incl_set_, low_snn_cut_,
-        strings_switch_, strings_with_probability_, nnbar_treatment_,
-        string_process_interface_.get());
->>>>>>> 45b93f3e
     for (const auto &process : processes) {
       const double xs = process->weight();
       if (xs <= 0.0) {
