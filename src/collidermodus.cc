--- conflicted
+++ resolved
@@ -440,24 +440,6 @@
                       (s - (m_a - m_b) * (m_a - m_b)));
       v_b = -v_a;
       break;
-<<<<<<< HEAD
-    case 2:  // Center of mass.
-    {
-      double A =
-            (s - (m_a - m_b) * (m_a - m_b))
-          * (s - (m_a + m_b) * (m_a + m_b));
-      double B = -8 * (m_a * m_a) * m_a * (m_b * m_b) * m_b
-                 - ((m_a * m_a)
-                 + (m_b * m_b)) * (s - (m_a * m_a)
-                 - (m_b * m_b)) * (s - (m_a * m_a) - (m_b * m_b));
-      double C = (m_a * m_a) * (m_b * m_b) * A;
-      // Compute positive center of mass momentum.
-      double abs_p = std::sqrt((-B - std::sqrt(B * B - 4 * A * C)) / (2 * A));
-      v_a = abs_p / m_a;
-      v_b = -abs_p / m_b;
-    } break;
-    case 3:  // Target at rest.
-=======
     case CalculationFrame::CenterOfMass:
       {
         double A = (s -(m_a - m_b) * (m_a - m_b))
@@ -474,7 +456,6 @@
       }
       break;
     case CalculationFrame::FixedTarget:
->>>>>>> 0b5fdaa8
       v_a = std::sqrt(1 -
                       4 * (m_a * m_a) * (m_b * m_b) /
                           ((s - (m_a * m_a) - (m_b * m_b)) *
