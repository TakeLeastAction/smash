--- conflicted
+++ resolved
@@ -56,13 +56,9 @@
      * = (1 - width * Delta_t)^(t / Delta_t)
      * -> exp(-width * t) when Delta_t -> 0
      */
-<<<<<<< HEAD
-    if (Random::canonical() < resonance_frame_timestep
-                        * particles->type(i->first).width() / hbarc) {
-=======
-    if (drand48() < resonance_frame_timestep
-                    * particles->particle_type(data.pdgcode()).width() / hbarc) {
->>>>>>> b24e318e
+    if (Random::canonical() <
+        resonance_frame_timestep *
+            particles->particle_type(data.pdgcode()).width() / hbarc) {
       /* Time is up! Set the particle to decay at this timestep */
       data.set_collision(2, 0.0, -1);
       decay_list->push_back(data.id());
