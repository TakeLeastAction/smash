/*
 *
 *    Copyright (c) 2014-2017
 *      SMASH Team
 *
 *    GNU General Public License (GPLv3 or later)
 *
 */

#include "unittest.h"  // This include has to be first

#include "../include/pdgcode.h"
#include "../include/pdgcode_constants.h"

using namespace smash;

// mesons:
PdgCode pinull(0x111);
PdgCode pion(0x211);
PdgCode piminus(-0x211);
PdgCode eta(0x221);
PdgCode rhominus(-0x213);
PdgCode omega(0x223);
PdgCode phi(0x333);
PdgCode K0(0x311);
PdgCode Kplus(0x321);
PdgCode Kminus(-0x321);
PdgCode K0L(0x130);
PdgCode K0S(0x310);
PdgCode dminus(-0x411);
PdgCode bnulls(0x531);
PdgCode bPcbar(-0x541);
PdgCode eta_pr(0x331);
PdgCode j_psi(0x443);
// baryons:
PdgCode neutron(0x2112);
PdgCode proton(0x2212);
PdgCode antiproton(-0x2212);
PdgCode delta(0x2224);
PdgCode nstar(0x202112);       // N*(1440)^+
PdgCode antidelta(-0x122224);  // Δ(1700)
PdgCode sigmanull(0x3212);
PdgCode sigma(0x3222);
PdgCode lambda(0x3122);
PdgCode antixi(-0x103312);  // Anti-Ξ(1820)
PdgCode omega_bar(-0x3334);
PdgCode lambda_c(0x4122);
PdgCode sigma_c_bar(-0x4114);
PdgCode xi_c(0x4322);
PdgCode omega_c_bar(-0x4332);
PdgCode xi_cc_bar(-0x4422);
PdgCode omega_bc(0x5432);
PdgCode deutron("1000010020");
PdgCode antideutron("-1000010020");
PdgCode He4("1000020040");
// non-hadrons:
// leptons
PdgCode electron(0x11);
PdgCode antimu(-0x13);
// bosons
PdgCode photon(0x22);
PdgCode higgs(0x25);

TEST(write_codes) {
  printf("######################### Non-Hadrons:\n");
  printf("e^-:       %8s %8x 0x%08x\n", electron.string().c_str(),
         electron.code(), electron.dump());
  printf("μ^+:       %8s %8x 0x%08x\n", antimu.string().c_str(), antimu.code(),
         antimu.dump());
  printf("γ:         %8s %8x 0x%08x\n", photon.string().c_str(), photon.code(),
         photon.dump());
  printf("############################## Mesons:\n");
  printf("π^+:       %8s %8x 0x%08x\n", pion.string().c_str(), pion.code(),
         pion.dump());
  printf("K^0:       %8s %8x 0x%08x\n", K0.string().c_str(), K0.code(),
         K0.dump());
  printf("K^0L:      %8s %8x 0x%08x\n", K0L.string().c_str(), K0L.code(),
         K0L.dump());
  printf("K^0S:      %8s %8x 0x%08x\n", K0S.string().c_str(), K0S.code(),
         K0S.dump());
  printf("K^-:       %8s %8x 0x%08x\n", Kminus.string().c_str(), Kminus.code(),
         Kminus.dump());
  printf("D^-:       %8s %8x 0x%08x\n", dminus.string().c_str(), dminus.code(),
         dminus.dump());
  printf("B^0_s:     %8s %8x 0x%08x\n", bnulls.string().c_str(), bnulls.code(),
         bnulls.dump());
  printf("bar B^+_c: %8s %8x 0x%08x\n", bPcbar.string().c_str(), bPcbar.code(),
         bPcbar.dump());
  printf("η^-:       %8s %8x 0x%08x\n", eta_pr.string().c_str(), eta_pr.code(),
         eta_pr.dump());
  printf("J/Ψ:       %8s %8x 0x%08x\n", j_psi.string().c_str(), j_psi.code(),
         j_psi.dump());
  printf("############################# Baryons:\n");
  printf("p:         %8s %8x 0x%08x\n", proton.string().c_str(), proton.code(),
         proton.dump());
  printf("bar Δ(1700)%8s %8x 0x%08x\n", antidelta.string().c_str(),
         antidelta.code(), antidelta.dump());
  printf("Σ:         %8s %8x 0x%08x\n", sigma.string().c_str(), sigma.code(),
         sigma.dump());
  printf("Λ:         %8s %8x 0x%08x\n", lambda.string().c_str(), lambda.code(),
         lambda.dump());
  printf("bar Ξ(1820)%8s %8x 0x%08x\n", antixi.string().c_str(), antixi.code(),
         antixi.dump());
  printf("bar Ω:     %8s %8x 0x%08x\n", omega_bar.string().c_str(),
         omega_bar.code(), omega_bar.dump());
  printf("Λ_c:       %8s %8x 0x%08x\n", lambda_c.string().c_str(),
         lambda_c.code(), lambda_c.dump());
  printf("bar Σ_c:   %8s %8x 0x%08x\n", sigma_c_bar.string().c_str(),
         sigma_c_bar.code(), sigma_c_bar.dump());
  printf("Ξ_c:       %8s %8x 0x%08x\n", xi_c.string().c_str(), xi_c.code(),
         xi_c.dump());
  printf("bar Ω_c:   %8s %8x 0x%08x\n", omega_c_bar.string().c_str(),
         omega_c_bar.code(), omega_c_bar.dump());
  printf("bar Ξ_cc:  %8s %8x 0x%08x\n", xi_cc_bar.string().c_str(),
         xi_cc_bar.code(), xi_cc_bar.dump());
  printf("Ω_bc:      %8s %8x 0x%08x\n", omega_bc.string().c_str(),
         omega_bc.code(), omega_bc.dump());
}
TEST(code) {
  COMPARE(electron.code(), 0x11);
  COMPARE(antimu.code(), static_cast<int>(0xffffffedu));
  COMPARE(photon.code(), 0x22);
  COMPARE(pion.code(), 0x211);
  COMPARE(K0.code(), 0x311);
  COMPARE(K0L.code(), 0x130);
  COMPARE(K0S.code(), 0x310);
  COMPARE(proton.code(), 0x2212);
  COMPARE(antidelta.code(), static_cast<int>(0xffeddddcu));
  COMPARE(lambda.code(), 0x3122);
  COMPARE(antixi.code(), static_cast<int>(0xffefcceeu));
}
TEST(dump) {
  COMPARE(electron.dump(), 0x11u);
  COMPARE(antimu.dump(), 0x80000013u);
  COMPARE(photon.dump(), 0x22u);
  COMPARE(pion.dump(), 0x211u);
  COMPARE(K0.dump(), 0x311u);
  COMPARE(K0L.dump(), 0x130u);
  COMPARE(K0S.dump(), 0x310u);
  COMPARE(proton.dump(), 0x2212u);
  COMPARE(antidelta.dump(), 0x80122224u);
  COMPARE(lambda.dump(), 0x3122u);
  COMPARE(antixi.dump(), 0x80103312u);
}
TEST(string) {
  COMPARE(electron.string(), "11");
  COMPARE(antimu.string(), "-13");
  COMPARE(photon.string(), "22");
  COMPARE(pion.string(), "211");
  COMPARE(K0.string(), "311");
  COMPARE(K0L.string(), "130");
  COMPARE(K0S.string(), "310");
  COMPARE(proton.string(), "2212");
  COMPARE(antidelta.string(), "-122224");
  COMPARE(lambda.string(), "3122");
  COMPARE(antixi.string(), "-103312");
  COMPARE(deutron.string(), "1000010020");
  COMPARE(antideutron.string(), "-1000010020");
  COMPARE(He4.string(), "1000020040");
}
TEST(decimal) {
  COMPARE(electron.get_decimal(), 11);
  COMPARE(antimu.get_decimal(), -13);
  COMPARE(photon.get_decimal(), 22);
  COMPARE(pion.get_decimal(), 211);
  COMPARE(K0.get_decimal(), 311);
  COMPARE(proton.get_decimal(), 2212);
  COMPARE(antidelta.get_decimal(), -122224);
  COMPARE(lambda.get_decimal(), 3122);
  COMPARE(antixi.get_decimal(), -103312);
  COMPARE(deutron.get_decimal(), 1000010020);
  COMPARE(antideutron.get_decimal(), -1000010020);
  COMPARE(He4.get_decimal(), 1000020040);
}
TEST(hexadecimal) {
  const PdgCode lambda_2350(0x990312a);
  COMPARE(lambda_2350.code(), 0x990312a);
  COMPARE(lambda_2350.dump(), 0x990312au);
  COMPARE(lambda_2350.string(), "19903129");
  COMPARE(lambda_2350.get_decimal(), 19903129);
}

TEST(hadron) {
  VERIFY(!electron.is_hadron());
  VERIFY(pion.is_hadron());
  VERIFY(proton.is_hadron());
  VERIFY(antidelta.is_hadron());
<<<<<<< HEAD
  VERIFY(deutron.is_hadron());
  VERIFY(antideutron.is_hadron());
=======
  VERIFY(!deutron.is_hadron());
  VERIFY(!antideutron.is_hadron());
>>>>>>> 9c1c43a9
}

TEST(nucleus) {
  VERIFY(!electron.is_nucleus());
  VERIFY(!pion.is_nucleus());
  VERIFY(!proton.is_nucleus());
  VERIFY(!antidelta.is_nucleus());
  VERIFY(deutron.is_nucleus());
  VERIFY(antideutron.is_nucleus());
  VERIFY(He4.is_nucleus());
}

TEST(lepton) {
  VERIFY(electron.is_lepton());
  VERIFY(antimu.is_lepton());

  VERIFY(!photon.is_lepton());
  VERIFY(!pion.is_lepton());
  VERIFY(!proton.is_lepton());
  VERIFY(!deutron.is_lepton());
}

TEST(is_meson) {
  VERIFY(pion.is_meson());
  VERIFY(!deutron.is_meson());
  VERIFY(!antideutron.is_meson());
  VERIFY(!proton.is_meson());
  VERIFY(!antiproton.is_meson());
  VERIFY(!antimu.is_meson());
}

TEST(is_baryon) {
  VERIFY(!pion.is_baryon());
  VERIFY(!deutron.is_baryon());
  VERIFY(!antideutron.is_baryon());
  VERIFY(proton.is_baryon());
  VERIFY(antiproton.is_baryon());
  VERIFY(!antimu.is_baryon());
}

TEST(dilepton) {
  VERIFY(is_dilepton(0x11, -0x11));
  VERIFY(is_dilepton(-0x11, 0x11));
  VERIFY(is_dilepton(0x13, -0x13));
  VERIFY(!is_dilepton(0x11, 0x11));
  VERIFY(!is_dilepton(-0x13, -0x13));
  VERIFY(!is_dilepton(0x211, -0x211));
}

TEST(baryon_number) {
  COMPARE(electron.baryon_number(), 0);
  COMPARE(antimu.baryon_number(), 0);
  COMPARE(photon.baryon_number(), 0);
  COMPARE(pion.baryon_number(), 0);
  COMPARE(K0.baryon_number(), 0);
  COMPARE(K0L.baryon_number(), 0);
  COMPARE(K0S.baryon_number(), 0);
  COMPARE(Kminus.baryon_number(), 0);
  COMPARE(dminus.baryon_number(), 0);
  COMPARE(bnulls.baryon_number(), 0);
  COMPARE(bPcbar.baryon_number(), 0);
  COMPARE(eta_pr.baryon_number(), 0);
  COMPARE(j_psi.baryon_number(), 0);
  COMPARE(proton.baryon_number(), 1);
  COMPARE(antidelta.baryon_number(), -1);
  COMPARE(sigma.baryon_number(), 1);
  COMPARE(lambda.baryon_number(), 1);
  COMPARE(antixi.baryon_number(), -1);
  COMPARE(omega_bar.baryon_number(), -1);
  COMPARE(lambda_c.baryon_number(), 1);
  COMPARE(sigma_c_bar.baryon_number(), -1);
  COMPARE(xi_c.baryon_number(), 1);
  COMPARE(omega_c_bar.baryon_number(), -1);
  COMPARE(xi_cc_bar.baryon_number(), -1);
  COMPARE(omega_bc.baryon_number(), 1);
  COMPARE(deutron.baryon_number(), 2);
  COMPARE(antideutron.baryon_number(), -2);
  COMPARE(He4.baryon_number(), 4);
}
TEST(isospin3) {
  COMPARE(electron.isospin3(), 0);
  COMPARE(antimu.isospin3(), 0);
  COMPARE(photon.isospin3(), 0);
  COMPARE(pion.isospin3(), +2);
  COMPARE(K0.isospin3(), -1);
  COMPARE(Kminus.isospin3(), -1);
  COMPARE(dminus.isospin3(), -1);
  COMPARE(bnulls.isospin3(), 0);
  COMPARE(bPcbar.isospin3(), 0);
  COMPARE(eta_pr.isospin3(), 0);
  COMPARE(j_psi.isospin3(), 0);
  COMPARE(proton.isospin3(), 1);
  COMPARE(antidelta.isospin3(), -3);
  COMPARE(sigma.isospin3(), +2);
  COMPARE(lambda.isospin3(), 0);
  COMPARE(antixi.isospin3(), +1);
  COMPARE(omega_bar.isospin3(), 0);
  COMPARE(lambda_c.isospin3(), 0);
  COMPARE(sigma_c_bar.isospin3(), +2);
  COMPARE(xi_c.isospin3(), +1);
  COMPARE(omega_c_bar.isospin3(), 0);
  COMPARE(xi_cc_bar.isospin3(), -1);
  COMPARE(omega_bc.isospin3(), 0);
  COMPARE(deutron.isospin3(), 0);
  COMPARE(antideutron.isospin3(), 0);
}
TEST(strangeness) {
  COMPARE(electron.strangeness(), 0);
  COMPARE(antimu.strangeness(), 0);
  COMPARE(photon.strangeness(), 0);
  COMPARE(pion.strangeness(), 0);
  COMPARE(K0.strangeness(), 1);
  COMPARE(Kminus.strangeness(), -1);
  COMPARE(dminus.strangeness(), 0);
  COMPARE(bnulls.strangeness(), -1);
  COMPARE(bPcbar.strangeness(), 0);
  COMPARE(eta_pr.strangeness(), 0);
  COMPARE(j_psi.strangeness(), 0);
  COMPARE(proton.strangeness(), 0);
  COMPARE(antidelta.strangeness(), 0);
  COMPARE(sigma.strangeness(), -1);
  COMPARE(lambda.strangeness(), -1);
  COMPARE(antixi.strangeness(), +2);
  COMPARE(omega_bar.strangeness(), +3);
  COMPARE(lambda_c.strangeness(), 0);
  COMPARE(sigma_c_bar.strangeness(), 0);
  COMPARE(xi_c.strangeness(), -1);
  COMPARE(omega_c_bar.strangeness(), +2);
  COMPARE(xi_cc_bar.strangeness(), 0);
  COMPARE(omega_bc.strangeness(), -1);
  COMPARE(deutron.strangeness(), 0);
  COMPARE(antideutron.strangeness(), 0);
}
TEST(charmness) {
  COMPARE(electron.charmness(), 0);
  COMPARE(antimu.charmness(), 0);
  COMPARE(photon.charmness(), 0);
  COMPARE(pion.charmness(), 0);
  COMPARE(K0.charmness(), 0);
  COMPARE(Kminus.charmness(), 0);
  COMPARE(dminus.charmness(), -1);
  COMPARE(bnulls.charmness(), 0);
  COMPARE(bPcbar.charmness(), -1);
  COMPARE(eta_pr.charmness(), 0);
  COMPARE(j_psi.charmness(), 0);
  COMPARE(proton.charmness(), 0);
  COMPARE(antidelta.charmness(), 0);
  COMPARE(sigma.charmness(), 0);
  COMPARE(lambda.charmness(), 0);
  COMPARE(antixi.charmness(), 0);
  COMPARE(omega_bar.charmness(), 0);
  COMPARE(lambda_c.charmness(), +1);
  COMPARE(sigma_c_bar.charmness(), -1);
  COMPARE(xi_c.charmness(), +1);
  COMPARE(omega_c_bar.charmness(), -1);
  COMPARE(xi_cc_bar.charmness(), -2);
  COMPARE(omega_bc.charmness(), +1);
  COMPARE(deutron.charmness(), 0);
}
TEST(bottomness) {
  COMPARE(electron.bottomness(), 0);
  COMPARE(antimu.bottomness(), 0);
  COMPARE(photon.bottomness(), 0);
  COMPARE(pion.bottomness(), 0);
  COMPARE(K0.bottomness(), 0);
  COMPARE(Kminus.bottomness(), 0);
  COMPARE(dminus.bottomness(), 0);
  COMPARE(bnulls.bottomness(), 1);
  COMPARE(bPcbar.bottomness(), -1);
  COMPARE(eta_pr.bottomness(), 0);
  COMPARE(j_psi.bottomness(), 0);
  COMPARE(proton.bottomness(), 0);
  COMPARE(antidelta.bottomness(), 0);
  COMPARE(sigma.bottomness(), 0);
  COMPARE(lambda.bottomness(), 0);
  COMPARE(antixi.bottomness(), 0);
  COMPARE(omega_bar.bottomness(), 0);
  COMPARE(lambda_c.bottomness(), 0);
  COMPARE(sigma_c_bar.bottomness(), 0);
  COMPARE(xi_c.bottomness(), 0);
  COMPARE(omega_c_bar.bottomness(), 0);
  COMPARE(xi_cc_bar.bottomness(), 0);
  COMPARE(omega_bc.bottomness(), -1);
  COMPARE(deutron.bottomness(), 0);
}
TEST(charge) {
  COMPARE(electron.charge(), -1);
  COMPARE(antimu.charge(), +1);
  COMPARE(photon.charge(), 0);
  COMPARE(pion.charge(), +1);
  COMPARE(K0.charge(), 0);
  COMPARE(K0L.charge(), 0);
  COMPARE(K0S.charge(), 0);
  COMPARE(Kminus.charge(), -1);
  COMPARE(dminus.charge(), -1);
  COMPARE(bnulls.charge(), 0);
  COMPARE(bPcbar.charge(), -1);
  COMPARE(eta_pr.charge(), 0);
  COMPARE(j_psi.charge(), 0);
  COMPARE(proton.charge(), +1);
  COMPARE(antidelta.charge(), -2);
  COMPARE(sigma.charge(), +1);
  COMPARE(lambda.charge(), 0);
  COMPARE(antixi.charge(), +1);
  COMPARE(omega_bar.charge(), +1);
  COMPARE(lambda_c.charge(), +1);
  COMPARE(sigma_c_bar.charge(), 0);
  COMPARE(xi_c.charge(), +1);
  COMPARE(omega_c_bar.charge(), 0);
  COMPARE(xi_cc_bar.charge(), -2);
  COMPARE(omega_bc.charge(), 0);
  COMPARE(deutron.charge(), 1);
  COMPARE(antideutron.charge(), -1);
  COMPARE(He4.charge(), 2);
}
TEST(quarks) {
  COMPARE(electron.quarks(), 0x000);
  COMPARE(antimu.quarks(), 0x000);
  COMPARE(photon.quarks(), 0x000);
  COMPARE(pion.quarks(), 0x021);
  COMPARE(K0.quarks(), 0x031);
  COMPARE(K0L.quarks(), 0x013);
  COMPARE(K0S.quarks(), 0x031);
  COMPARE(Kminus.quarks(), 0x032);
  COMPARE(dminus.quarks(), 0x041);
  COMPARE(bnulls.quarks(), 0x053);
  COMPARE(bPcbar.quarks(), 0x054);
  COMPARE(eta_pr.quarks(), 0x033);
  COMPARE(j_psi.quarks(), 0x044);
  COMPARE(proton.quarks(), 0x221);
  COMPARE(antidelta.quarks(), 0x222);
  COMPARE(sigma.quarks(), 0x322);
  COMPARE(lambda.quarks(), 0x312);
  COMPARE(antixi.quarks(), 0x331);
  COMPARE(omega_bar.quarks(), 0x333);
  COMPARE(lambda_c.quarks(), 0x412);
  COMPARE(sigma_c_bar.quarks(), 0x411);
  COMPARE(xi_c.quarks(), 0x432);
  COMPARE(omega_c_bar.quarks(), 0x433);
  COMPARE(xi_cc_bar.quarks(), 0x442);
  COMPARE(omega_bc.quarks(), 0x543);
}
TEST(spin) {
  COMPARE(electron.spin(), 1u);
  COMPARE(antimu.spin(), 1u);
  COMPARE(photon.spin(), 2u);
  COMPARE(pion.spin(), 0u);
  COMPARE(K0.spin(), 0u);
  COMPARE(K0L.spin(), 0u);
  COMPARE(K0S.spin(), 0u);
  COMPARE(Kminus.spin(), 0u);
  COMPARE(dminus.spin(), 0u);
  COMPARE(bnulls.spin(), 0u);
  COMPARE(bPcbar.spin(), 0u);
  COMPARE(eta_pr.spin(), 0u);
  COMPARE(j_psi.spin(), 2u);
  COMPARE(proton.spin(), 1u);
  COMPARE(antidelta.spin(), 3u);
  COMPARE(sigma.spin(), 1u);
  COMPARE(lambda.spin(), 1u);
  COMPARE(antixi.spin(), 1u);
  COMPARE(omega_bar.spin(), 3u);
  COMPARE(lambda_c.spin(), 1u);
  COMPARE(sigma_c_bar.spin(), 3u);
  COMPARE(xi_c.spin(), 1u);
  COMPARE(omega_c_bar.spin(), 1u);
  COMPARE(xi_cc_bar.spin(), 1u);
  COMPARE(omega_bc.spin(), 1u);
}
TEST(spin_higgs) {
  UnitTest::EXPECT_FAILURE();
  COMPARE(higgs.spin(), 0u);
}
TEST(spin_degeneracy) {
  COMPARE(electron.spin_degeneracy(), 2u);
  COMPARE(antimu.spin_degeneracy(), 2u);
  COMPARE(photon.spin_degeneracy(), 3u);
  COMPARE(pion.spin_degeneracy(), 1u);
  COMPARE(K0.spin_degeneracy(), 1u);
  COMPARE(K0L.spin_degeneracy(), 1u);
  COMPARE(K0S.spin_degeneracy(), 1u);
  COMPARE(Kminus.spin_degeneracy(), 1u);
  COMPARE(dminus.spin_degeneracy(), 1u);
  COMPARE(bnulls.spin_degeneracy(), 1u);
  COMPARE(bPcbar.spin_degeneracy(), 1u);
  COMPARE(eta_pr.spin_degeneracy(), 1u);
  COMPARE(j_psi.spin_degeneracy(), 3u);
  COMPARE(proton.spin_degeneracy(), 2u);
  COMPARE(antidelta.spin_degeneracy(), 4u);
  COMPARE(sigma.spin_degeneracy(), 2u);
  COMPARE(lambda.spin_degeneracy(), 2u);
  COMPARE(antixi.spin_degeneracy(), 2u);
  COMPARE(omega_bar.spin_degeneracy(), 4u);
  COMPARE(lambda_c.spin_degeneracy(), 2u);
  COMPARE(sigma_c_bar.spin_degeneracy(), 4u);
  COMPARE(xi_c.spin_degeneracy(), 2u);
  COMPARE(omega_c_bar.spin_degeneracy(), 2u);
  COMPARE(xi_cc_bar.spin_degeneracy(), 2u);
  COMPARE(omega_bc.spin_degeneracy(), 2u);
}
TEST(spin_degeneracy_higgs) {
  UnitTest::EXPECT_FAILURE();
  COMPARE(higgs.spin_degeneracy(), 1u);
}

TEST_CATCH(set_invalid_code, PdgCode::InvalidPdgCode) {
  PdgCode invalidparticle(211);
}
TEST_CATCH(set_invalid_code_hex, PdgCode::InvalidPdgCode) {
  PdgCode invalidparticle(0xfedcba98);
}
TEST_CATCH(set_invalid_code_quark, PdgCode::InvalidPdgCode) {
  PdgCode invalidparticle(0x711);
}
TEST_CATCH(set_invalid_code_nJ0_meson, PdgCode::InvalidPdgCode) {
  PdgCode invalidparticle(0x110);
}
TEST_CATCH(set_invalid_code_nJ0_baryon, PdgCode::InvalidPdgCode) {
  PdgCode invalidparticle(0x2210);
}
TEST_CATCH(set_invalid_code_nJ_meson, PdgCode::InvalidPdgCode) {
  PdgCode invalidparticle(0x112);
}
TEST_CATCH(set_invalid_code_nJ_baryon, PdgCode::InvalidPdgCode) {
  PdgCode invalidparticle(0x2211);
}
TEST_CATCH(set_invalid_code_antimeson, PdgCode::InvalidPdgCode) {
  PdgCode invalidparticle(-0x331);
}

TEST(initialize_from_string) {
  PdgCode particle1("+1234568");
  COMPARE(particle1.dump(), 0x1234568u);
  PdgCode particle2("-211");
  COMPARE(particle2.dump(), 0x80000211u);
  PdgCode particle3("1234");
  COMPARE(particle3.dump(), 0x1234u);
  // Make sure hexadecimal is supported.
  PdgCode particle4("990312a");
  COMPARE(particle4.dump(), 0x990312au);
  COMPARE(particle4, PdgCode("990312A"));
  // Make sure the alternative encoding works.
  PdgCode particle5("19903129");
  COMPARE(particle4, particle5);
}
TEST_CATCH(empty_string, PdgCode::InvalidPdgCode) { PdgCode particle(""); }
TEST_CATCH(long_string, PdgCode::InvalidPdgCode) {
  PdgCode particle("+12345678");
}
TEST_CATCH(plus_string, PdgCode::InvalidPdgCode) { PdgCode particle("+"); }
TEST_CATCH(minus_string, PdgCode::InvalidPdgCode) { PdgCode particle("-"); }
// this tests characters with bitmasks 0x3. (of which digits are a
// subset)
TEST_CATCH(invalid_digits_colon, PdgCode::InvalidPdgCode) {
  PdgCode particle(":");
}
TEST_CATCH(invalid_digits_semi, PdgCode::InvalidPdgCode) {
  PdgCode particle(";");
}
TEST_CATCH(invalid_digits_less, PdgCode::InvalidPdgCode) {
  PdgCode particle("<");
}
TEST_CATCH(invalid_digits_equal, PdgCode::InvalidPdgCode) {
  PdgCode particle("=");
}
TEST_CATCH(invalid_digits_greater, PdgCode::InvalidPdgCode) {
  PdgCode particle(">");
}
TEST_CATCH(invalid_digits_question, PdgCode::InvalidPdgCode) {
  PdgCode particle("?");
}
// this is for the other characters.
TEST_CATCH(invalid_characters, PdgCode::InvalidPdgCode) {
  PdgCode particle("abcdef");
}
TEST_CATCH(invalid_digits_quark, PdgCode::InvalidPdgCode) {
  PdgCode particle("771");
}
TEST_CATCH(invalid_digits_nJ0_meson, PdgCode::InvalidPdgCode) {
  PdgCode particle("110");
}
TEST_CATCH(invalid_digits_nJ0_baryon, PdgCode::InvalidPdgCode) {
  PdgCode particle("2210");
}
TEST_CATCH(invalid_digits_nJ_meson, PdgCode::InvalidPdgCode) {
  PdgCode particle("112");
}
TEST_CATCH(invalid_digits_nJ_baryon, PdgCode::InvalidPdgCode) {
  PdgCode particle("2211");
}
TEST_CATCH(invalid_digits_antimeson, PdgCode::InvalidPdgCode) {
  PdgCode particle("-331");
}
TEST_CATCH(invalid_nucleus_10, PdgCode::InvalidPdgCode) {
  PdgCode particle("2000010020");
}
TEST_CATCH(invalid_nucleus_digits, PdgCode::InvalidPdgCode) {
  PdgCode particle("100010020");
}

TEST(stream) {
  PdgCode particle1;
  std::istringstream sourcestream("-1234568 +1234568 1234568 +123 -213");
  sourcestream >> particle1;
  COMPARE(particle1.code(), -0x1234568);
  COMPARE(particle1.dump(), 0x81234568u);
  sourcestream >> particle1;
  COMPARE(particle1.code(), 0x1234568);
  COMPARE(particle1.dump(), 0x1234568u);
  sourcestream >> particle1;
  COMPARE(particle1.code(), 0x1234568);
  COMPARE(particle1.dump(), 0x1234568u);
  sourcestream >> particle1;
  COMPARE(particle1.dump(), 0x123u);
  sourcestream >> particle1;
  COMPARE(particle1.dump(), 0x80000213u);
}
TEST(stream_fail) {
  PdgCode particle1;
  std::istringstream sourcestream("1234567 abcdefg");
  sourcestream >> particle1;
  sourcestream >> particle1;
}
TEST(stream_fail_colon_etc) {
  PdgCode particle1;
  std::istringstream sourcestream(":;<=>?");
  sourcestream >> particle1;
}
TEST(equal) {
  VERIFY(pion != eta_pr);
  PdgCode pion2(0x211);
  VERIFY(pion == pion2);
  VERIFY(pion2 < omega_bc);
}
TEST(antiparticle) { VERIFY(pion.is_antiparticle_of(piminus)); }
TEST(get_antiparticle) { COMPARE(pion.get_antiparticle(), piminus); }

TEST(from_decimal) {
  COMPARE(pion, PdgCode::from_decimal(211));
  COMPARE(Kminus, PdgCode::from_decimal(-321));
  COMPARE(antixi, PdgCode::from_decimal(-103312));
  COMPARE(deutron, PdgCode::from_decimal(1000010020));
  COMPARE(antideutron, PdgCode::from_decimal(-1000010020));
}

TEST(antiparticles) {
  COMPARE(pion.has_antiparticle(), true);
  COMPARE(pinull.has_antiparticle(), false);
  COMPARE(K0.has_antiparticle(), true);
  COMPARE(proton.has_antiparticle(), true);
  COMPARE(delta.has_antiparticle(), true);
  COMPARE(lambda.has_antiparticle(), true);
  COMPARE(electron.has_antiparticle(), true);
  COMPARE(antimu.has_antiparticle(), true);
  COMPARE(photon.has_antiparticle(), false);
  COMPARE(deutron.has_antiparticle(), true);
  COMPARE(antideutron.has_antiparticle(), true);
  COMPARE(He4.has_antiparticle(), true);
}

TEST(pack_int) {
  VERIFY(pack(pdg::Lambda, pdg::pi_m) != pack(pdg::Sigma_z, pdg::pi_m));

  const uint32_t x = 0xfeeddead;
  const uint32_t y = 0xbeefface;
  const auto x_signed = static_cast<int32_t>(x);
  const auto y_signed = static_cast<int32_t>(y);
  const auto xy = pack(x_signed, y_signed);
  const uint64_t expected = 0xfeeddeadbeefface;
  COMPARE(xy, expected);
}

TEST(quark_content) {
  PdgCode pip(0x211), pim(-0x211), pi0(0x111), p(0x2212), n(0x2112),
      ap(-0x2212), an(-0x2112), el(0x11);
  std::array<int, 3> q;
  q = pip.quark_content();
  COMPARE(q[0], 0);
  COMPARE(q[1], 2);
  COMPARE(q[2], -1);

  q = pim.quark_content();
  COMPARE(q[0], 0);
  COMPARE(q[1], -2);
  COMPARE(q[2], 1);

  q = pi0.quark_content();
  COMPARE(q[0], 0);
  COMPARE(q[1], 1);
  COMPARE(q[2], -1);

  q = p.quark_content();
  COMPARE(q[0], 2);
  COMPARE(q[1], 2);
  COMPARE(q[2], 1);

  q = n.quark_content();
  COMPARE(q[0], 2);
  COMPARE(q[1], 1);
  COMPARE(q[2], 1);

  q = ap.quark_content();
  COMPARE(q[0], -2);
  COMPARE(q[1], -2);
  COMPARE(q[2], -1);

  q = an.quark_content();
  COMPARE(q[0], -2);
  COMPARE(q[1], -1);
  COMPARE(q[2], -1);

  q = el.quark_content();
  COMPARE(q[0], 0);
  COMPARE(q[1], 0);
  COMPARE(q[2], 0);
}

TEST(deexcite) {
  std::vector<PdgCode> pdg_codes = {0x321, 0x100323, -0x9902214};
  for (auto &pdg : pdg_codes) {
    pdg.deexcite();
  }
  COMPARE(pdg_codes[0], 0x321);
  COMPARE(pdg_codes[1], 0x323);
  COMPARE(pdg_codes[2], -0x2214);
}<|MERGE_RESOLUTION|>--- conflicted
+++ resolved
@@ -185,13 +185,8 @@
   VERIFY(pion.is_hadron());
   VERIFY(proton.is_hadron());
   VERIFY(antidelta.is_hadron());
-<<<<<<< HEAD
-  VERIFY(deutron.is_hadron());
-  VERIFY(antideutron.is_hadron());
-=======
   VERIFY(!deutron.is_hadron());
   VERIFY(!antideutron.is_hadron());
->>>>>>> 9c1c43a9
 }
 
 TEST(nucleus) {
